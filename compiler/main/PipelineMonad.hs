{-# LANGUAGE NamedFieldPuns #-}
-- | The CompPipeline monad and associated ops
--
-- Defined in separate module so that it can safely be imported from Hooks
module PipelineMonad (
    CompPipeline(..), evalP
  , PhasePlus(..)
  , PipeEnv(..), PipeState(..), PipelineOutput(..)
  , getPipeEnv, getPipeState, setDynFlags, setModLocation, setForeignOs
  ) where

import MonadUtils
import Outputable
import DynFlags
import DriverPhases
import HscTypes
import Module
<<<<<<< HEAD
import LlvmMangler ( ManglerInfo )
=======
import FileCleanup (TempFileLifetime)
>>>>>>> 86abe0e0

import Control.Monad

newtype CompPipeline a = P { unP :: PipeEnv -> PipeState -> IO (PipeState, a) }

evalP :: CompPipeline a -> PipeEnv -> PipeState -> IO a
evalP f env st = liftM snd $ unP f env st

instance Functor CompPipeline where
    fmap = liftM

instance Applicative CompPipeline where
    pure a = P $ \_env state -> return (state, a)
    (<*>) = ap

instance Monad CompPipeline where
  P m >>= k = P $ \env state -> do (state',a) <- m env state
                                   unP (k a) env state'

instance MonadIO CompPipeline where
    liftIO m = P $ \_env state -> do a <- m; return (state, a)

data PhasePlus = RealPhase Phase
               | RealPhaseWithInfo ManglerInfo Phase
               | HscOut HscSource ModuleName HscStatus

instance Outputable PhasePlus where
    ppr (RealPhase p) = ppr p
    ppr (HscOut {}) = text "HscOut"
    ppr (RealPhaseWithInfo _ p) = ppr p

-- -----------------------------------------------------------------------------
-- The pipeline uses a monad to carry around various bits of information

-- PipeEnv: invariant information passed down
data PipeEnv = PipeEnv {
       stop_phase   :: Phase,       -- ^ Stop just before this phase
       src_filename :: String,      -- ^ basename of original input source
       src_basename :: String,      -- ^ basename of original input source
       src_suffix   :: String,      -- ^ its extension
       output_spec  :: PipelineOutput -- ^ says where to put the pipeline output
  }

-- PipeState: information that might change during a pipeline run
data PipeState = PipeState {
       hsc_env   :: HscEnv,
          -- ^ only the DynFlags change in the HscEnv.  The DynFlags change
          -- at various points, for example when we read the OPTIONS_GHC
          -- pragmas in the Cpp phase.
       maybe_loc :: Maybe ModLocation,
          -- ^ the ModLocation.  This is discovered during compilation,
          -- in the Hsc phase where we read the module header.
       foreign_os :: [FilePath]
         -- ^ additional object files resulting from compiling foreign
         -- code. They come from two sources: foreign stubs, and
         -- add{C,Cxx,Objc,Objcxx}File from template haskell
  }

data PipelineOutput
  = Temporary TempFileLifetime
        -- ^ Output should be to a temporary file: we're going to
        -- run more compilation steps on this output later.
  | Persistent
        -- ^ We want a persistent file, i.e. a file in the current directory
        -- derived from the input filename, but with the appropriate extension.
        -- eg. in "ghc -c Foo.hs" the output goes into ./Foo.o.
  | SpecificFile
        -- ^ The output must go into the specific outputFile in DynFlags.
        -- We don't store the filename in the constructor as it changes
        -- when doing -dynamic-too.
    deriving Show

getPipeEnv :: CompPipeline PipeEnv
getPipeEnv = P $ \env state -> return (state, env)

getPipeState :: CompPipeline PipeState
getPipeState = P $ \_env state -> return (state, state)

instance HasDynFlags CompPipeline where
    getDynFlags = P $ \_env state -> return (state, hsc_dflags (hsc_env state))

setDynFlags :: DynFlags -> CompPipeline ()
setDynFlags dflags = P $ \_env state ->
  return (state{hsc_env= (hsc_env state){ hsc_dflags = dflags }}, ())

setModLocation :: ModLocation -> CompPipeline ()
setModLocation loc = P $ \_env state ->
  return (state{ maybe_loc = Just loc }, ())

setForeignOs :: [FilePath] -> CompPipeline ()
setForeignOs os = P $ \_env state ->
  return (state{ foreign_os = os }, ())<|MERGE_RESOLUTION|>--- conflicted
+++ resolved
@@ -15,11 +15,8 @@
 import DriverPhases
 import HscTypes
 import Module
-<<<<<<< HEAD
+import FileCleanup (TempFileLifetime)
 import LlvmMangler ( ManglerInfo )
-=======
-import FileCleanup (TempFileLifetime)
->>>>>>> 86abe0e0
 
 import Control.Monad
 
