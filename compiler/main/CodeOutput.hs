--- conflicted
+++ resolved
@@ -25,11 +25,8 @@
 import Config
 import Stream           (Stream)
 import qualified Stream
-<<<<<<< HEAD
+import FileCleanup
 import LlvmMangler ( ManglerInfo )
-=======
-import FileCleanup
->>>>>>> 86abe0e0
 
 import ErrUtils
 import Outputable
