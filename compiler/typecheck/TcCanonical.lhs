--- conflicted
+++ resolved
@@ -114,13 +114,8 @@
 	-- Preserve type synonyms if possible
 	-- We can tell if ty' is function-free by
 	-- whether there are any floated constraints
-<<<<<<< HEAD
-        ; if isIdentityCoercion co then
-             return (ty, ty, emptyCCan)
-=======
-       ; if isEmptyCCan ccs then
+        ; if isReflCo co then
              return (ty, mkReflCo ty, emptyCCan)
->>>>>>> 58339b06
          else
              return (xi, co, ccs) }
 
@@ -155,9 +150,7 @@
 	       	 -- The type function might be *over* saturated
 		 -- in which case the remaining arguments should
 		 -- be dealt with by AppTys
-               fam_ty = mkTyConApp tc xi_args 
-<<<<<<< HEAD
-               fam_co = fam_ty -- identity
+               fam_ty = mkTyConApp tc xi_args
          ; (ret_co, rhs_var, ct) <-
              do { is_cached <- lookupFlatCacheMap tc xi_args fl 
                 ; case is_cached of 
@@ -165,13 +158,13 @@
                     Nothing
                         | isGivenOrSolved fl ->
                             do { rhs_var <- newFlattenSkolemTy fam_ty
-                               ; cv <- newGivenCoVar fam_ty rhs_var fam_co
+                               ; cv <- newGivenCoVar fam_ty rhs_var (mkReflCo fam_ty)
                                ; let ct = CFunEqCan { cc_id     = cv
                                                     , cc_flavor = fl -- Given
                                                     , cc_fun    = tc 
                                                     , cc_tyargs = xi_args 
                                                     , cc_rhs    = rhs_var }
-                               ; let ret_co = mkCoVarCoercion cv 
+                               ; let ret_co = mkCoVarCo cv 
                                ; updateFlatCacheMap tc xi_args rhs_var fl ret_co 
                                ; return $ (ret_co, rhs_var, singleCCan ct) }
                         | otherwise ->
@@ -184,45 +177,14 @@
                                                     , cc_fun = tc
                                                     , cc_tyargs = xi_args
                                                     , cc_rhs    = rhs_var }
-                               ; let ret_co = mkCoVarCoercion cv
+                               ; let ret_co = mkCoVarCo cv
                                ; updateFlatCacheMap tc xi_args rhs_var fl ret_co
                                ; return $ (ret_co, rhs_var, singleCCan ct) } }
          ; return ( foldl AppTy rhs_var xi_rest
-                  , foldl AppTy (mkSymCoercion ret_co 
-                                   `mkTransCoercion` mkTyConCoercion tc cos_args) cos_rest
+                  , foldl AppCo (mkSymCo ret_co 
+                                   `mkTransCo` mkTyConAppCo tc cos_args) 
+                                cos_rest
                   , ccs `andCCan` ct) }
-=======
-               fam_co = mkReflCo fam_ty -- identity
-
-         ; (ret_co, rhs_var, ct) <- 
-             if isGiven fl then
-               do { rhs_var <- newFlattenSkolemTy fam_ty
-                  ; cv <- newGivenCoVar fam_ty rhs_var fam_co
-                  ; let ct = CFunEqCan { cc_id     = cv
-                                       , cc_flavor = fl -- Given
-                                       , cc_fun    = tc 
-                                       , cc_tyargs = xi_args 
-                                       , cc_rhs    = rhs_var }
-                  ; return $ (mkCoVarCo cv, rhs_var, ct) }
-             else -- Derived or Wanted: make a new *unification* flatten variable
-               do { rhs_var <- newFlexiTcSTy (typeKind fam_ty)
-                  ; cv <- newCoVar fam_ty rhs_var
-                  ; let ct = CFunEqCan { cc_id = cv
-                                       , cc_flavor = mkWantedFlavor fl
-                                           -- Always Wanted, not Derived
-                                       , cc_fun = tc
-                                       , cc_tyargs = xi_args
-                                       , cc_rhs    = rhs_var }
-                  ; return $ (mkCoVarCo cv, rhs_var, ct) }
-
-         ; return ( foldl AppTy rhs_var xi_rest
-                  , foldl mkAppCo
-                          (mkSymCo ret_co
-                            `mkTransCo` mkTyConAppCo tc cos_args)
-                          cos_rest
-                  , ccs `extendCCans` ct) }
->>>>>>> 58339b06
-
 
 flatten ctxt (PredTy pred) 
   = do { (pred', co, ccs) <- flattenPred ctxt pred
@@ -294,26 +256,15 @@
 canClassToWorkList :: CtFlavor -> EvVar -> Class -> [TcType] -> TcS WorkList
 canClassToWorkList fl v cn tys 
   = do { (xis,cos,ccs) <- flattenMany fl tys  -- cos :: xis ~ tys
-<<<<<<< HEAD
-       ; let no_flattening_happened = all isIdentityCoercion cos
-             dict_co = mkTyConCoercion (classTyCon cn) cos
+       ; let no_flattening_happened = all isReflCo cos
+             dict_co = mkTyConAppCo (classTyCon cn) cos
        ; v_new <- if no_flattening_happened  then return v
                   else if isGivenOrSolved fl then return v
-=======
-       ; let no_flattening_happened = isEmptyCCan ccs
-             dict_co = mkTyConAppCo (classTyCon cn) cos
-       ; v_new <- if no_flattening_happened then return v
-                  else if isGiven fl        then return v
->>>>>>> 58339b06
                          -- The cos are all identities if fl=Given,
                          -- hence nothing to do
                   else do { v' <- newDictVar cn xis  -- D xis
                           ; when (isWanted fl) $ setDictBind v  (EvCast v' dict_co)
-<<<<<<< HEAD
-                          ; when (isGivenOrSolved fl) $ setDictBind v' (EvCast v (mkSymCoercion dict_co))
-=======
-                          ; when (isGiven fl)  $ setDictBind v' (EvCast v (mkSymCo dict_co))
->>>>>>> 58339b06
+                          ; when (isGivenOrSolved fl) $ setDictBind v' (EvCast v (mkSymCo dict_co))
                                  -- NB: No more setting evidence for derived now 
                           ; return v' }
 
@@ -468,50 +419,6 @@
        ; canEqLeaf untch fl cv (classify ty1) (classify ty2) }
       -- NB: don't use VarCls directly because tv1 or tv2 may be scolems!
 
-<<<<<<< HEAD
-canEq fl cv (TyConApp fn tys) ty2 
-  | isSynFamilyTyCon fn, length tys == tyConArity fn
-  = do { untch <- getUntouchables 
-       ; canEqLeaf untch fl cv (FunCls fn tys) (classify ty2) }
-canEq fl cv ty1 (TyConApp fn tys)
-  | isSynFamilyTyCon fn, length tys == tyConArity fn
-  = do { untch <- getUntouchables 
-       ; canEqLeaf untch fl cv (classify ty1) (FunCls fn tys) }
-
-canEq fl cv s1 s2
-  | Just (t1a,t1b,t1c) <- splitCoPredTy_maybe s1, 
-    Just (t2a,t2b,t2c) <- splitCoPredTy_maybe s2
-  = do { (v1,v2,v3) 
-             <- if isWanted fl then                   -- Wanted
-                    do { v1 <- newCoVar t1a t2a
-                       ; v2 <- newCoVar t1b t2b 
-                       ; v3 <- newCoVar t1c t2c 
-                       ; let res_co = mkCoPredCo (mkCoVarCoercion v1) 
-                                        (mkCoVarCoercion v2) (mkCoVarCoercion v3)
-                       ; setCoBind cv res_co
-                       ; return (v1,v2,v3) }
-                else if isGivenOrSolved fl then       -- Given 
-                         let co_orig = mkCoVarCoercion cv 
-                             coa = mkCsel1Coercion co_orig
-                             cob = mkCsel2Coercion co_orig
-                             coc = mkCselRCoercion co_orig
-                         in do { v1 <- newGivenCoVar t1a t2a coa
-                               ; v2 <- newGivenCoVar t1b t2b cob
-                               ; v3 <- newGivenCoVar t1c t2c coc 
-                               ; return (v1,v2,v3) }
-                else                                  -- Derived 
-                    do { v1 <- newDerivedId (EqPred t1a t2a)
-                       ; v2 <- newDerivedId (EqPred t1b t2b)
-                       ; v3 <- newDerivedId (EqPred t1c t2c)
-                       ; return (v1,v2,v3) }
-       ; cc1 <- canEq fl v1 t1a t2a 
-       ; cc2 <- canEq fl v2 t1b t2b 
-       ; cc3 <- canEq fl v3 t1c t2c 
-       ; return (cc1 `andCCan` cc2 `andCCan` cc3) }
-
-
-=======
->>>>>>> 58339b06
 -- Split up an equality between function types into two equalities.
 canEq fl cv (FunTy s1 t1) (FunTy s2 t2)
   = do { (argv, resv) <- 
@@ -521,14 +428,8 @@
                     ; setCoBind cv $ 
                       mkFunCo (mkCoVarCo argv) (mkCoVarCo resv) 
                     ; return (argv,resv) } 
-
-<<<<<<< HEAD
              else if isGivenOrSolved fl then 
-                      let [arg,res] = decomposeCo 2 (mkCoVarCoercion cv) 
-=======
-             else if isGiven fl then 
                       let [arg,res] = decomposeCo 2 (mkCoVarCo cv) 
->>>>>>> 58339b06
                       in do { argv <- newGivenCoVar s1 s2 arg 
                             ; resv <- newGivenCoVar t1 t2 res
                             ; return (argv,resv) } 
@@ -561,15 +462,9 @@
                     do { argsv <- zipWithM newCoVar tys1 tys2
                        ; setCoBind cv $ 
                          mkTyConAppCo tc1 (map mkCoVarCo argsv)
-                       ; return argsv } 
-
-<<<<<<< HEAD
-                else if isGivenOrSolved fl then 
-                    let cos = decomposeCo (length tys1) (mkCoVarCoercion cv) 
-=======
-                else if isGiven fl then 
-                    let cos = decomposeCo (length tys1) (mkCoVarCo cv) 
->>>>>>> 58339b06
+                       ; return argsv }
+                else if isGivenOrSolved fl then
+                    let cos = decomposeCo (length tys1) (mkCoVarCo cv)
                     in zipWith3M newGivenCoVar tys1 tys2 cos
 
                 else -- Derived 
@@ -582,30 +477,6 @@
 canEq fl cv ty1 ty2
   | Just (s1,t1) <- tcSplitAppTy_maybe ty1
   , Just (s2,t2) <- tcSplitAppTy_maybe ty2
-<<<<<<< HEAD
-    = do { (cv1,cv2) <- 
-             if isWanted fl 
-             then do { cv1 <- newCoVar s1 s2 
-                     ; cv2 <- newCoVar t1 t2 
-                     ; setCoBind cv $ 
-                       mkAppCoercion (mkCoVarCoercion cv1) (mkCoVarCoercion cv2) 
-                     ; return (cv1,cv2) } 
-
-             else if isGivenOrSolved fl then 
-                    let co1 = mkLeftCoercion  $ mkCoVarCoercion cv 
-                        co2 = mkRightCoercion $ mkCoVarCoercion cv
-                    in do { cv1 <- newGivenCoVar s1 s2 co1 
-                          ; cv2 <- newGivenCoVar t1 t2 co2 
-                          ; return (cv1,cv2) } 
-             else -- Derived
-                 do { cv1 <- newDerivedId (EqPred s1 s2)
-                    ; cv2 <- newDerivedId (EqPred t1 t2)
-                    ; return (cv1,cv2) }
-
-         ; cc1 <- canEq fl cv1 s1 s2 
-         ; cc2 <- canEq fl cv2 t1 t2 
-         ; return (cc1 `andCCan` cc2) } 
-=======
     = if isWanted fl 
       then do { cv1 <- newCoVar s1 s2 
               ; cv2 <- newCoVar t1 t2 
@@ -624,7 +495,6 @@
       
       else return emptyCCan    -- We cannot decompose given applications
       	   	  	       -- because we no longer have 'left' and 'right'
->>>>>>> 58339b06
 
 canEq fl cv s1@(ForAllTy {}) s2@(ForAllTy {})
  | tcIsForAllTy s1, tcIsForAllTy s2, 
@@ -830,13 +700,8 @@
                 then do { cv' <- newCoVar s2 s1 
                         ; setCoBind cv $ mkSymCo (mkCoVarCo cv') 
                         ; return cv' } 
-<<<<<<< HEAD
                 else if isGivenOrSolved fl then
-                         newGivenCoVar s2 s1 (mkSymCoercion (mkCoVarCoercion cv))
-=======
-                else if isGiven fl then 
                          newGivenCoVar s2 s1 (mkSymCo (mkCoVarCo cv))
->>>>>>> 58339b06
                 else -- Derived
                     newDerivedId (EqPred s2 s1)
        ; canEqLeafOriented fl cv' cls2 s1 }
@@ -867,7 +732,7 @@
        ; (xi2, co2, ccs2) <- flatten fl s2       -- Flatten entire RHS
                                                  -- co2  :: xi2 ~ s2
        ; let ccs = ccs1 `andCCan` ccs2
-             no_flattening_happened = all isIdentityCoercion (co2:cos1)
+             no_flattening_happened = all isReflCo (co2:cos1)
        ; cv_new <- if no_flattening_happened  then return cv
                    else if isGivenOrSolved fl then return cv
                    else if isWanted fl then 
@@ -913,7 +778,7 @@
        ; case mxi2' of {
            Nothing   -> canEqFailure fl cv ;
            Just xi2' ->
-    do { let no_flattening_happened = isIdentityCoercion co
+    do { let no_flattening_happened = isReflCo co
        ; cv_new <- if no_flattening_happened  then return cv
                    else if isGivenOrSolved fl then return cv
                    else if isWanted fl then 
