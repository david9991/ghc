{-# LANGUAGE CPP, ScopedTypeVariables #-}

module TcErrors(
       reportUnsolved, reportAllUnsolved, warnAllUnsolved,
       warnDefaulting,

       solverDepthErrorTcS
  ) where

#include "HsVersions.h"

import TcRnTypes
import TcRnMonad
import TcMType
import TcType
import RnEnv( unknownNameSuggestions )
import TypeRep
import Type
import Kind ( isKind )
import Unify            ( tcMatchTys )
import Module
import FamInst
import Inst
import InstEnv
import TyCon
import DataCon
import TcEvidence
import Name
import RdrName ( lookupGRE_Name, GlobalRdrEnv, mkRdrUnqual )
import Class( className )
import PrelNames( typeableClassName )
import Id
import Var
import VarSet
import VarEnv
import NameSet
import Bag
import ErrUtils         ( ErrMsg, pprLocErrMsg )
import BasicTypes
import Util
import FastString
import Outputable
import SrcLoc
import DynFlags
import StaticFlags      ( opt_PprStyle_Debug )
import ListSetOps       ( equivClasses )

import Control.Monad    ( when )
import Data.Maybe
import Data.List        ( partition, mapAccumL, nub, sortBy )

{-
************************************************************************
*                                                                      *
\section{Errors and contexts}
*                                                                      *
************************************************************************

ToDo: for these error messages, should we note the location as coming
from the insts, or just whatever seems to be around in the monad just
now?

Note [Deferring coercion errors to runtime]
~~~~~~~~~~~~~~~~~~~~~~~~~~~~~~~~~~~~~~~~~~~
While developing, sometimes it is desirable to allow compilation to succeed even
if there are type errors in the code. Consider the following case:

  module Main where

  a :: Int
  a = 'a'

  main = print "b"

Even though `a` is ill-typed, it is not used in the end, so if all that we're
interested in is `main` it is handy to be able to ignore the problems in `a`.

Since we treat type equalities as evidence, this is relatively simple. Whenever
we run into a type mismatch in TcUnify, we normally just emit an error. But it
is always safe to defer the mismatch to the main constraint solver. If we do
that, `a` will get transformed into

  co :: Int ~ Char
  co = ...

  a :: Int
  a = 'a' `cast` co

The constraint solver would realize that `co` is an insoluble constraint, and
emit an error with `reportUnsolved`. But we can also replace the right-hand side
of `co` with `error "Deferred type error: Int ~ Char"`. This allows the program
to compile, and it will run fine unless we evaluate `a`. This is what
`deferErrorsToRuntime` does.

It does this by keeping track of which errors correspond to which coercion
in TcErrors. TcErrors.reportTidyWanteds does not print the errors
and does not fail if -fdefer-type-errors is on, so that we can continue
compilation. The errors are turned into warnings in `reportUnsolved`.
-}

-- | Report unsolved goals as errors or warnings. We may also turn some into
-- deferred run-time errors if `-fdefer-type-errors` is on.
reportUnsolved :: WantedConstraints -> TcM (Bag EvBind)
reportUnsolved wanted
  = do { binds_var <- newTcEvBinds
       ; defer_errors <- goptM Opt_DeferTypeErrors
       ; warn_errors <- woptM Opt_WarnDeferredTypeErrors -- implement #10283
       ; let type_errors | not defer_errors = TypeError
                         | warn_errors      = TypeWarn
                         | otherwise        = TypeDefer

       ; defer_holes <- goptM Opt_DeferTypedHoles
       ; warn_holes  <- woptM Opt_WarnTypedHoles
       ; let expr_holes | not defer_holes = HoleError
                        | warn_holes      = HoleWarn
                        | otherwise       = HoleDefer

       ; partial_sigs      <- xoptM Opt_PartialTypeSignatures
       ; warn_partial_sigs <- woptM Opt_WarnPartialTypeSignatures
       ; let type_holes | not partial_sigs  = HoleError
                        | warn_partial_sigs = HoleWarn
                        | otherwise         = HoleDefer

       ; report_unsolved (Just binds_var) False type_errors expr_holes type_holes wanted
       ; getTcEvBinds binds_var }

-- | Report *all* unsolved goals as errors, even if -fdefer-type-errors is on
-- See Note [Deferring coercion errors to runtime]
reportAllUnsolved :: WantedConstraints -> TcM ()
reportAllUnsolved wanted
  = report_unsolved Nothing False TypeError HoleError HoleError wanted

-- | Report all unsolved goals as warnings (but without deferring any errors to
-- run-time). See Note [Safe Haskell Overlapping Instances Implementation] in
-- TcSimplify
warnAllUnsolved :: WantedConstraints -> TcM ()
warnAllUnsolved wanted
  = report_unsolved Nothing True TypeWarn HoleWarn HoleWarn wanted

-- | Report unsolved goals as errors or warnings.
report_unsolved :: Maybe EvBindsVar  -- cec_binds
                -> Bool              -- Errors as warnings
                -> TypeErrorChoice   -- Deferred type errors
                -> HoleChoice        -- Expression holes
                -> HoleChoice        -- Type holes
                -> WantedConstraints -> TcM ()
report_unsolved mb_binds_var err_as_warn type_errors expr_holes type_holes wanted
  | isEmptyWC wanted
  = return ()
  | otherwise
  = do { traceTc "reportUnsolved (before zonking and tidying)" (ppr wanted)

       ; wanted <- zonkWC wanted   -- Zonk to reveal all information
       ; env0 <- tcInitTidyEnv
            -- If we are deferring we are going to need /all/ evidence around,
            -- including the evidence produced by unflattening (zonkWC)
       ; let tidy_env = tidyFreeTyVars env0 free_tvs
             free_tvs = tyVarsOfWC wanted

       ; traceTc "reportUnsolved (after zonking and tidying):" $
         vcat [ pprTvBndrs (varSetElems free_tvs)
              , ppr wanted ]

       ; warn_redundant <- woptM Opt_WarnRedundantConstraints
       ; let err_ctxt = CEC { cec_encl  = []
                            , cec_tidy  = tidy_env
                            , cec_defer_type_errors = type_errors
                            , cec_errors_as_warns = err_as_warn
                            , cec_expr_holes = expr_holes
                            , cec_type_holes = type_holes
                            , cec_suppress = False -- See Note [Suppressing error messages]
                            , cec_warn_redundant = warn_redundant
                            , cec_binds    = mb_binds_var }

       ; tc_lvl <- getTcLevel
       ; reportWanteds err_ctxt tc_lvl wanted }

--------------------------------------------
--      Internal functions
--------------------------------------------

data TypeErrorChoice   -- What to do for type errors found by the type checker
  = TypeError     -- A type error aborts compilation with an error message
  | TypeWarn      -- A type error is deferred to runtime, plus a compile-time warning
  | TypeDefer     -- A type error is deferred to runtime; no error or warning at compile time

data HoleChoice
  = HoleError     -- A hole is a compile-time error
  | HoleWarn      -- Defer to runtime, emit a compile-time warning
  | HoleDefer     -- Defer to runtime, no warning

data ReportErrCtxt
    = CEC { cec_encl :: [Implication]  -- Enclosing implications
                                       --   (innermost first)
                                       -- ic_skols and givens are tidied, rest are not
          , cec_tidy  :: TidyEnv
          , cec_binds :: Maybe EvBindsVar
                         -- Nothinng <=> Report all errors, including holes; no bindings
                         -- Just ev  <=> make some errors (depending on cec_defer)
                         --              into warnings, and emit evidence bindings
                         --              into 'ev' for unsolved constraints

          , cec_errors_as_warns :: Bool   -- Turn all errors into warnings
                                          -- (except for Holes, which are
                                          -- controlled by cec_type_holes and
                                          -- cec_expr_holes)
          , cec_defer_type_errors :: TypeErrorChoice -- Defer type errors until runtime
                                                     -- Irrelevant if cec_binds = Nothing

          , cec_expr_holes :: HoleChoice  -- Holes in expressions
          , cec_type_holes :: HoleChoice  -- Holes in types

          , cec_warn_redundant :: Bool    -- True <=> -fwarn-redundant-constraints

          , cec_suppress :: Bool    -- True <=> More important errors have occurred,
                                    --          so create bindings if need be, but
                                    --          don't issue any more errors/warnings
                                    -- See Note [Suppressing error messages]
      }

{-
Note [Suppressing error messages]
~~~~~~~~~~~~~~~~~~~~~~~~~~~~~~~~~
The cec_suppress flag says "don't report any errors".  Instead, just create
evidence bindings (as usual).  It's used when more important errors have occurred.

Specifically (see reportWanteds)
  * If there are insoluble Givens, then we are in unreachable code and all bets
    are off.  So don't report any further errors.
  * If there are any insolubles (eg Int~Bool), here or in a nested implication,
    then suppress errors from the simple constraints here.  Sometimes the
    simple-constraint errors are a knock-on effect of the insolubles.
-}

reportImplic :: ReportErrCtxt -> Implication -> TcM ()
reportImplic ctxt implic@(Implic { ic_skols = tvs, ic_given = given
                                 , ic_wanted = wanted, ic_binds = evb
                                 , ic_status = status, ic_info = info
                                 , ic_env = tcl_env, ic_tclvl = tc_lvl })
  | BracketSkol <- info
  , not insoluble
  = return ()        -- For Template Haskell brackets report only
                     -- definite errors. The whole thing will be re-checked
                     -- later when we plug it in, and meanwhile there may
                     -- certainly be un-satisfied constraints

  | otherwise
  = do { reportWanteds ctxt' tc_lvl wanted
       ; traceTc "reportImplic" (ppr implic)
       ; when (cec_warn_redundant ctxt) $
         warnRedundantConstraints ctxt' tcl_env info' dead_givens }
  where
    insoluble    = isInsolubleStatus status
    (env1, tvs') = mapAccumL tidyTyVarBndr (cec_tidy ctxt) tvs
    (env2, info') = tidySkolemInfo env1 info
    implic' = implic { ic_skols = tvs'
                     , ic_given = map (tidyEvVar env2) given
                     , ic_info  = info' }
    ctxt' = ctxt { cec_tidy     = env2
                 , cec_encl     = implic' : cec_encl ctxt
                 , cec_suppress = insoluble  -- Suppress inessential errors if there
                                             -- are are insolubles anywhere in the
                                             -- tree rooted here
                 , cec_binds    = case cec_binds ctxt of
                                     Nothing -> Nothing
                                     Just {} -> Just evb }
    dead_givens = case status of
                    IC_Solved { ics_dead = dead } -> dead
                    _                             -> []

warnRedundantConstraints :: ReportErrCtxt -> TcLclEnv -> SkolemInfo -> [EvVar] -> TcM ()
warnRedundantConstraints ctxt env info ev_vars
 | null redundant_evs
 = return ()

 | SigSkol {} <- info
 = setLclEnv env $  -- We want to add "In the type signature for f"
                    -- to the error context, which is a bit tiresome
   addErrCtxt (ptext (sLit "In") <+> ppr info) $
   do { env <- getLclEnv
      ; msg <- mkErrorMsg ctxt env doc
      ; reportWarning msg }

 | otherwise  -- But for InstSkol there already *is* a surrounding
              -- "In the instance declaration for Eq [a]" context
              -- and we don't want to say it twice. Seems a bit ad-hoc
 = do { msg <- mkErrorMsg ctxt env doc
      ; reportWarning msg }
 where
   doc = ptext (sLit "Redundant constraint") <> plural redundant_evs <> colon
         <+> pprEvVarTheta redundant_evs

   redundant_evs = case info of -- See Note [Redundant constraints in instance decls]
                     InstSkol -> filterOut improving ev_vars
                     _        -> ev_vars

   improving ev_var = any isImprovementPred $
                      transSuperClassesPred (idType ev_var)

{- Note [Redundant constraints in instance decls]
~~~~~~~~~~~~~~~~~~~~~~~~~~~~~~~~~~~~~~~~~~~~~~~~~
For instance declarations, we don't report unused givens if
they can give rise to improvement.  Example (Trac #10100):
    class Add a b ab | a b -> ab, a ab -> b
    instance Add Zero b b
    instance Add a b ab => Add (Succ a) b (Succ ab)
The context (Add a b ab) for the instance is clearly unused in terms
of evidence, since the dictionary has no feilds.  But it is still
needed!  With the context, a wanted constraint
   Add (Succ Zero) beta (Succ Zero)
we will reduce to (Add Zero beta Zero), and thence we get beta := Zero.
But without the context we won't find beta := Zero.

This only matters in instance declarations..
-}

reportWanteds :: ReportErrCtxt -> TcLevel -> WantedConstraints -> TcM ()
reportWanteds ctxt tc_lvl (WC { wc_simple = simples, wc_insol = insols, wc_impl = implics })
  = do { traceTc "reportWanteds" (vcat [ ptext (sLit "Simples =") <+> ppr simples
                                       , ptext (sLit "Suppress =") <+> ppr (cec_suppress ctxt)])
       ; let tidy_cts = bagToList (mapBag (tidyCt env) (insols `unionBags` simples))

         -- First deal with things that are utterly wrong
         -- Like Int ~ Bool (incl nullary TyCons)
         -- or  Int ~ t a   (AppTy on one side)
         -- These ones are not suppressed by the incoming context
       ; let ctxt_for_insols = ctxt { cec_suppress = False }
       ; (ctxt1, cts1) <- tryReporters ctxt_for_insols report1 tidy_cts

         -- Now all the other constraints.  We suppress errors here if
         -- any of the first batch failed, or if the enclosing context
         -- says to suppress
       ; let ctxt2 = ctxt { cec_suppress = cec_suppress ctxt || cec_suppress ctxt1 }
       ; (_, leftovers) <- tryReporters ctxt2 report2 cts1
       ; MASSERT2( null leftovers, ppr leftovers )

            -- All the Derived ones have been filtered out of simples
            -- by the constraint solver. This is ok; we don't want
            -- to report unsolved Derived goals as errors
            -- See Note [Do not report derived but soluble errors]

     ; mapBagM_ (reportImplic ctxt2) implics }
            -- NB ctxt1: don't suppress inner insolubles if there's only a
            -- wanted insoluble here; but do suppress inner insolubles
            -- if there's a *given* insoluble here (= inaccessible code)
 where
    env = cec_tidy ctxt

    -- report1: ones that should *not* be suppresed by
    --          an insoluble somewhere else in the tree
    -- It's crucial that anything that is considered insoluble
    -- (see TcRnTypes.trulyInsoluble) is caught here, otherwise
    -- we might suppress its error message, and proceed on past
    -- type checking to get a Lint error later
<<<<<<< HEAD
    report1 = [ ("insoluble1",   is_given_eq,     True, mkGroupReporter mkEqErr)
=======
    report1 = [ ("custom_error", is_user_type_error,
                                                  True, mkUserTypeErrorReporter)
              , ("insoluble1",   is_given,        True, mkGroupReporter mkEqErr)
>>>>>>> f40fe62d
              , ("insoluble2",   utterly_wrong,   True, mkGroupReporter mkEqErr)
              , ("insoluble3",   rigid_nom_tv_eq, True, mkSkolReporter)
              , ("insoluble4",   rigid_nom_eq,    True, mkGroupReporter mkEqErr)
              , ("Out of scope", is_out_of_scope, True,  mkHoleReporter)
              , ("Holes",        is_hole,         False, mkHoleReporter)

                  -- The only remaining equalities are alpha ~ ty,
                  -- where alpha is untouchable; and representational equalities
              , ("Other eqs",    is_equality,     False, mkGroupReporter mkEqErr) ]

    -- report2: we suppress these if there are insolubles elsewhere in the tree
    report2 = [ ("Implicit params", is_ip,           False, mkGroupReporter mkIPErr)
              , ("Irreds",          is_irred,        False, mkGroupReporter mkIrredErr)
              , ("Dicts",           is_dict,         False, mkGroupReporter mkDictErr) ]

    rigid_nom_eq, rigid_nom_tv_eq, is_hole, is_dict,
      is_equality, is_ip, is_irred :: Ct -> PredTree -> Bool

    utterly_wrong _ (EqPred NomEq ty1 ty2) = isRigidTy ty1 && isRigidTy ty2
    utterly_wrong _ _                      = False

    is_out_of_scope ct _ = isOutOfScopeCt ct
    is_hole         ct _ = isHoleCt ct
<<<<<<< HEAD

    is_given_eq ct pred
       | EqPred {} <- pred = arisesFromGivens ct
       | otherwise         = False
       -- I think all given residuals are equalities
=======
    is_user_type_error ct _ = isUserTypeErrorCt ct
    is_given  ct _ = not (isWantedCt ct)  -- The Derived ones are actually all from Givens
>>>>>>> f40fe62d

    -- Skolem (i.e. non-meta) type variable on the left
    rigid_nom_eq _ pred = isRigidEqPred tc_lvl pred

    rigid_nom_tv_eq _ pred
      | EqPred _ ty1 _ <- pred = isRigidEqPred tc_lvl pred && isTyVarTy ty1
      | otherwise              = False

    is_equality _ (EqPred {}) = True
    is_equality _ _           = False

    is_dict _ (ClassPred {}) = True
    is_dict _ _              = False

    is_ip _ (ClassPred cls _) = isIPClass cls
    is_ip _ _                 = False

    is_irred _ (IrredPred {}) = True
    is_irred _ _              = False


---------------
isTyFun_maybe :: Type -> Maybe TyCon
isTyFun_maybe ty = case tcSplitTyConApp_maybe ty of
                      Just (tc,_) | isTypeFamilyTyCon tc -> Just tc
                      _ -> Nothing


--------------------------------------------
--      Reporters
--------------------------------------------

type Reporter
  = ReportErrCtxt -> [Ct] -> TcM ()
type ReporterSpec
  = ( String                     -- Name
    , Ct -> PredTree -> Bool     -- Pick these ones
    , Bool                       -- True <=> suppress subsequent reporters
    , Reporter)                  -- The reporter itself

mkSkolReporter :: Reporter
-- Suppress duplicates with the same LHS
mkSkolReporter ctxt cts
  = mapM_ (reportGroup mkEqErr ctxt) (equivClasses cmp_lhs_type cts)
  where
    cmp_lhs_type ct1 ct2
      = case (classifyPredType (ctPred ct1), classifyPredType (ctPred ct2)) of
           (EqPred eq_rel1 ty1 _, EqPred eq_rel2 ty2 _) ->
             (eq_rel1 `compare` eq_rel2) `thenCmp` (ty1 `cmpType` ty2)
           _ -> pprPanic "mkSkolReporter" (ppr ct1 $$ ppr ct2)

mkHoleReporter :: Reporter
-- Reports errors one at a time
mkHoleReporter ctxt
  = mapM_ $ \ct ->
    do { err <- mkHoleError ctxt ct
       ; maybeReportHoleError ctxt ct err
       ; maybeAddDeferredHoleBinding ctxt err ct }

<<<<<<< HEAD
=======
mkUserTypeErrorReporter :: Reporter
mkUserTypeErrorReporter ctxt
  = mapM_ $ \ct -> maybeReportError ctxt =<< mkUserTypeError ctxt ct

mkUserTypeError :: ReportErrCtxt -> Ct -> TcM ErrMsg
mkUserTypeError ctxt ct = mkErrorMsgFromCt ctxt ct
                        $ pprUserTypeErrorTy
                        $ case getUserTypeErrorMsg ct of
                            Just (_,msg) -> msg
                            Nothing      -> pprPanic "mkUserTypeError" (ppr ct)


mkGroupReporter :: (ReportErrCtxt -> [Ct] -> TcM ErrMsg)
                             -- Make error message for a group
                -> Reporter  -- Deal with lots of constraints
-- Group together errors from same location,
-- and report only the first (to avoid a cascade)
mkGroupReporter mk_err ctxt cts
  = mapM_ (reportGroup mk_err ctxt) (equivClasses cmp_loc cts)
  where
    cmp_loc ct1 ct2 = ctLocSpan (ctLoc ct1) `compare` ctLocSpan (ctLoc ct2)

reportGroup :: (ReportErrCtxt -> [Ct] -> TcM ErrMsg) -> ReportErrCtxt
            -> [Ct] -> TcM ()
reportGroup mk_err ctxt cts =
  case partition isMonadFailInstanceMissing cts of
        -- Only warn about missing MonadFail constraint when
        -- there are no other missing contstraints!
        (monadFailCts, []) -> do { err <- mk_err ctxt monadFailCts
                                 ; reportWarning err }

        (_, cts') -> do { err <- mk_err ctxt cts'
                        ; maybeReportError ctxt err
                        ; mapM_ (maybeAddDeferredBinding ctxt err) cts' }
                                -- Add deferred bindings for all
                                -- But see Note [Always warn with -fdefer-type-errors]
  where
    isMonadFailInstanceMissing ct =
        case ctLocOrigin (ctLoc ct) of
            FailablePattern _pat -> True
            _otherwise           -> False

>>>>>>> f40fe62d
maybeReportHoleError :: ReportErrCtxt -> Ct -> ErrMsg -> TcM ()
maybeReportHoleError ctxt ct err
  -- When -XPartialTypeSignatures is on, warnings (instead of errors) are
  -- generated for holes in partial type signatures.
  -- Unless -fwarn_partial_type_signatures is not on,
  -- in which case the messages are discarded.
  | isTypeHoleCt ct
  = -- For partial type signatures, generate warnings only, and do that
    -- only if -fwarn_partial_type_signatures is on
    case cec_type_holes ctxt of
       HoleError -> reportError err
       HoleWarn  -> reportWarning err
       HoleDefer -> return ()

  -- Otherwise this is a typed hole in an expression
  | otherwise
  = -- If deferring, report a warning only if -fwarn-typed-holds is on
    case cec_expr_holes ctxt of
       HoleError -> reportError err
       HoleWarn  -> reportWarning err
       HoleDefer -> return ()

mkGroupReporter :: (ReportErrCtxt -> [Ct] -> TcM ErrMsg)
                             -- Make error message for a group
                -> Reporter  -- Deal with lots of constraints
-- Group together errors from same location,
-- and report only the first (to avoid a cascade)
mkGroupReporter mk_err ctxt cts
  = mapM_ (reportGroup mk_err ctxt) (equivClasses cmp_loc cts)
  where
    cmp_loc ct1 ct2 = ctLocSpan (ctLoc ct1) `compare` ctLocSpan (ctLoc ct2)

reportGroup :: (ReportErrCtxt -> [Ct] -> TcM ErrMsg) -> ReportErrCtxt
            -> [Ct] -> TcM ()
reportGroup mk_err ctxt cts
  = do { err <- mk_err ctxt cts
       ; maybeReportError ctxt err
       ; mapM_ (maybeAddDeferredBinding ctxt err) cts }
               -- Add deferred bindings for all
               -- But see Note [Always warn with -fdefer-type-errors]

maybeReportError :: ReportErrCtxt -> ErrMsg -> TcM ()
-- Report the error and/or make a deferred binding for it
maybeReportError ctxt err
  | cec_suppress ctxt    -- Some worse error has occurred;
  = return ()            -- so suppress this error/warning

  | cec_errors_as_warns ctxt
  = reportWarning err

  | otherwise
  = case cec_defer_type_errors ctxt of
      TypeDefer -> return ()
      TypeWarn  -> reportWarning err
      TypeError -> reportError err

addDeferredBinding :: ReportErrCtxt -> ErrMsg -> Ct -> TcM ()
-- See Note [Deferring coercion errors to runtime]
addDeferredBinding ctxt err ct
  | CtWanted { ctev_pred = pred, ctev_evar = ev_id } <- ctEvidence ct
    -- Only add deferred bindings for Wanted constraints
  , Just ev_binds_var <- cec_binds ctxt  -- We have somewhere to put the bindings
  = do { dflags <- getDynFlags
       ; let err_msg = pprLocErrMsg err
             err_fs  = mkFastString $ showSDoc dflags $
                       err_msg $$ text "(deferred type error)"

         -- Create the binding
       ; addTcEvBind ev_binds_var (mkWantedEvBind ev_id (EvDelayedError pred err_fs)) }

  | otherwise   -- Do not set any evidence for Given/Derived
  = return ()

maybeAddDeferredHoleBinding :: ReportErrCtxt -> ErrMsg -> Ct -> TcM ()
maybeAddDeferredHoleBinding ctxt err ct
    | isExprHoleCt ct
    , case cec_expr_holes ctxt of
        HoleDefer -> True
        HoleWarn  -> True
        HoleError -> False
    = addDeferredBinding ctxt err ct  -- Only add bindings for holes in expressions
    | otherwise                       -- not for holes in partial type signatures
    = return ()

maybeAddDeferredBinding :: ReportErrCtxt -> ErrMsg -> Ct -> TcM ()
maybeAddDeferredBinding ctxt err ct =
  case cec_defer_type_errors ctxt of
        TypeDefer -> deferred
        TypeWarn -> deferred
        TypeError -> return ()
  where
    deferred = addDeferredBinding ctxt err ct

tryReporters :: ReportErrCtxt -> [ReporterSpec] -> [Ct] -> TcM (ReportErrCtxt, [Ct])
-- Use the first reporter in the list whose predicate says True
tryReporters ctxt reporters cts
  = do { traceTc "tryReporters {" (ppr cts)
       ; (ctxt', cts') <- go ctxt reporters cts
       ; traceTc "tryReporters }" (ppr cts')
       ; return (ctxt', cts') }
  where
    go ctxt [] cts
      = return (ctxt, cts)

    go ctxt (r : rs) cts
      = do { (ctxt', cts') <- tryReporter ctxt r cts
           ; go ctxt' rs cts' }
                -- Carry on with the rest, because we must make
                -- deferred bindings for them if we have -fdefer-type-errors
                -- But suppress their error messages

tryReporter :: ReportErrCtxt -> ReporterSpec -> [Ct] -> TcM (ReportErrCtxt, [Ct])
tryReporter ctxt (str, keep_me,  suppress_after, reporter) cts
  | null yeses = return (ctxt, cts)
  | otherwise  = do { traceTc "tryReporter:" (text str <+> ppr yeses)
                    ; reporter ctxt yeses
                    ; let ctxt' = ctxt { cec_suppress = suppress_after || cec_suppress ctxt }
                    ; return (ctxt', nos) }
  where
    (yeses, nos) = partition (\ct -> keep_me ct (classifyPredType (ctPred ct))) cts


pprArising :: CtOrigin -> SDoc
-- Used for the main, top-level error message
-- We've done special processing for TypeEq, KindEq, Given
pprArising (TypeEqOrigin {}) = empty
pprArising (KindEqOrigin {}) = empty
pprArising (GivenOrigin {})  = empty
pprArising orig              = pprCtOrigin orig

-- Add the "arising from..." part to a message about bunch of dicts
addArising :: CtOrigin -> SDoc -> SDoc
addArising orig msg = hang msg 2 (pprArising orig)

pprWithArising :: [Ct] -> (CtLoc, SDoc)
-- Print something like
--    (Eq a) arising from a use of x at y
--    (Show a) arising from a use of p at q
-- Also return a location for the error message
-- Works for Wanted/Derived only
pprWithArising []
  = panic "pprWithArising"
pprWithArising (ct:cts)
  | null cts
  = (loc, addArising (ctLocOrigin loc)
                     (pprTheta [ctPred ct]))
  | otherwise
  = (loc, vcat (map ppr_one (ct:cts)))
  where
    loc = ctLoc ct
    ppr_one ct' = hang (parens (pprType (ctPred ct')))
                     2 (pprCtLoc (ctLoc ct'))

mkErrorMsgFromCt :: ReportErrCtxt -> Ct -> SDoc -> TcM ErrMsg
mkErrorMsgFromCt ctxt ct msg
  = mkErrorMsg ctxt (ctLocEnv (ctLoc ct)) msg

mkErrorMsg :: ReportErrCtxt -> TcLclEnv -> SDoc -> TcM ErrMsg
mkErrorMsg ctxt tcl_env msg
  = do { err_info <- mkErrInfo (cec_tidy ctxt) (tcl_ctxt tcl_env)
       ; mkLongErrAt (RealSrcSpan (tcl_loc tcl_env)) msg err_info }

type UserGiven = ([EvVar], SkolemInfo, Bool, RealSrcSpan)

getUserGivens :: ReportErrCtxt -> [UserGiven]
-- One item for each enclosing implication
getUserGivens (CEC {cec_encl = ctxt})
  = reverse $
    [ (givens, info, no_eqs, tcl_loc env)
    | Implic { ic_given = givens, ic_env = env
             , ic_no_eqs = no_eqs, ic_info = info } <- ctxt
    , not (null givens) ]

{-
Note [Always warn with -fdefer-type-errors]
~~~~~~~~~~~~~~~~~~~~~~~~~~~~~~~~~~~~~~~~~~~
When -fdefer-type-errors is on we warn about *all* type errors, even
if cec_suppress is on.  This can lead to a lot more warnings than you
would get errors without -fdefer-type-errors, but if we suppress any of
them you might get a runtime error that wasn't warned about at compile
time.

This is an easy design choice to change; just flip the order of the
first two equations for maybeReportError

To be consistent, we should also report multiple warnings from a single
location in mkGroupReporter, when -fdefer-type-errors is on.  But that
is perhaps a bit *over*-consistent! Again, an easy choice to change.

With #10283, you can now opt out of deferred type error warnings.


Note [Do not report derived but soluble errors]
~~~~~~~~~~~~~~~~~~~~~~~~~~~~~~~~~~~~~~~~~~~~~~~
The wc_simples include Derived constraints that have not been solved, but are
not insoluble (in that case they'd be in wc_insols).  We do not want to report
these as errors:

* Superclass constraints. If we have an unsolved [W] Ord a, we'll also have
  an unsolved [D] Eq a, and we do not want to report that; it's just noise.

* Functional dependencies.  For givens, consider
      class C a b | a -> b
      data T a where
         MkT :: C a d => [d] -> T a
      f :: C a b => T a -> F Int
      f (MkT xs) = length xs
  Then we get a [D] b~d.  But there *is* a legitimate call to
  f, namely   f (MkT [True]) :: T Bool, in which b=d.  So we should
  not reject the program.

  For wanteds, something similar
      data T a where
        MkT :: C Int b => a -> b -> T a
      g :: C Int c => c -> ()
      f :: T a -> ()
      f (MkT x y) = g x
  Here we get [G] C Int b, [W] C Int a, hence [D] a~b.
  But again f (MkT True True) is a legitimate call.

(We leave the Deriveds in wc_simple until reportErrors, so that we don't lose
derived superclasses between iterations of the solver.)

For functional dependencies, here is a real example,
stripped off from libraries/utf8-string/Codec/Binary/UTF8/Generic.hs

  class C a b | a -> b
  g :: C a b => a -> b -> ()
  f :: C a b => a -> b -> ()
  f xa xb =
      let loop = g xa
      in loop xb

We will first try to infer a type for loop, and we will succeed:
    C a b' => b' -> ()
Subsequently, we will type check (loop xb) and all is good. But,
recall that we have to solve a final implication constraint:
    C a b => (C a b' => .... cts from body of loop .... ))
And now we have a problem as we will generate an equality b ~ b' and fail to
solve it.


************************************************************************
*                                                                      *
                Irreducible predicate errors
*                                                                      *
************************************************************************
-}

mkIrredErr :: ReportErrCtxt -> [Ct] -> TcM ErrMsg
mkIrredErr ctxt cts
  = do { (ctxt, binds_msg, ct1) <- relevantBindings True ctxt ct1
       ; let orig = ctOrigin ct1
             msg  = couldNotDeduce (getUserGivens ctxt) (map ctPred cts, orig)
       ; mkErrorMsgFromCt ctxt ct1 (msg $$ binds_msg) }
  where
    (ct1:_) = cts

----------------
mkHoleError :: ReportErrCtxt -> Ct -> TcM ErrMsg
mkHoleError ctxt ct@(CHoleCan { cc_occ = occ, cc_hole = hole_sort })
  | isOutOfScopeCt ct  -- Out of scope variables, like 'a', where 'a' isn't bound
                       -- Suggest possible in-scope variables in the message
  = do { dflags  <- getDynFlags
       ; rdr_env <- getGlobalRdrEnv
       ; impInfo <- getImports
       ; mkLongErrAt (RealSrcSpan (tcl_loc lcl_env)) out_of_scope_msg
                     (unknownNameSuggestions dflags rdr_env
                               (tcl_rdr lcl_env) impInfo (mkRdrUnqual occ)) }

  | otherwise  -- Explicit holes, like "_" or "_f"
  = do { (ctxt, binds_doc, ct) <- relevantBindings False ctxt ct
               -- The 'False' means "don't filter the bindings"; see Trac #8191
       ; mkErrorMsgFromCt ctxt ct (hole_msg $$ binds_doc) }

  where
    ct_loc      = ctLoc ct
    lcl_env     = ctLocEnv ct_loc
    hole_ty     = ctEvPred (ctEvidence ct)
    tyvars      = varSetElems (tyVarsOfType hole_ty)
    boring_type = isTyVarTy hole_ty

    out_of_scope_msg -- Print v :: ty only if the type has structure
      | boring_type = hang herald 2 (ppr occ)
      | otherwise   = hang herald 2 pp_with_type

    pp_with_type = hang (pprPrefixOcc occ) 2 (dcolon <+> pprType hole_ty)
    herald | isDataOcc occ = ptext (sLit "Data constructor not in scope:")
           | otherwise     = ptext (sLit "Variable not in scope:")

    hole_msg = case hole_sort of
      ExprHole -> vcat [ hang (ptext (sLit "Found hole:"))
                            2 pp_with_type
                       , tyvars_msg, expr_hole_hint ]
      TypeHole -> vcat [ hang (ptext (sLit "Found type wildcard") <+> quotes (ppr occ))
                            2 (ptext (sLit "standing for") <+> quotes (pprType hole_ty))
                       , tyvars_msg, type_hole_hint ]

    tyvars_msg = ppUnless (null tyvars) $
                 ptext (sLit "Where:") <+> vcat (map loc_msg tyvars)

    type_hole_hint
         | HoleError <- cec_type_holes ctxt
         = ptext (sLit "To use the inferred type, enable PartialTypeSignatures")
         | otherwise
         = empty

    expr_hole_hint                       -- Give hint for, say,   f x = _x
         | lengthFS (occNameFS occ) > 1  -- Don't give this hint for plain "_"
         = ptext (sLit "Or perhaps") <+> quotes (ppr occ)
           <+> ptext (sLit "is mis-spelled, or not in scope")
         | otherwise
         = empty

    loc_msg tv
       = case tcTyVarDetails tv of
          SkolemTv {} -> pprSkol (cec_encl ctxt) tv
          MetaTv {}   -> quotes (ppr tv) <+> ptext (sLit "is an ambiguous type variable")
          det -> pprTcTyVarDetails det

mkHoleError _ ct = pprPanic "mkHoleError" (ppr ct)

----------------
mkIPErr :: ReportErrCtxt -> [Ct] -> TcM ErrMsg
mkIPErr ctxt cts
  = do { (ctxt, bind_msg, ct1) <- relevantBindings True ctxt ct1
       ; let orig    = ctOrigin ct1
             preds   = map ctPred cts
             givens  = getUserGivens ctxt
             msg | null givens
                 = addArising orig $
                   sep [ ptext (sLit "Unbound implicit parameter") <> plural cts
                       , nest 2 (pprTheta preds) ]
                 | otherwise
                 = couldNotDeduce givens (preds, orig)

       ; mkErrorMsgFromCt ctxt ct1 (msg $$ bind_msg) }
  where
    (ct1:_) = cts

{-
************************************************************************
*                                                                      *
                Equality errors
*                                                                      *
************************************************************************

Note [Inaccessible code]
~~~~~~~~~~~~~~~~~~~~~~~~
Consider
   data T a where
     T1 :: T a
     T2 :: T Bool

   f :: (a ~ Int) => T a -> Int
   f T1 = 3
   f T2 = 4   -- Unreachable code

Here the second equation is unreachable. The original constraint
(a~Int) from the signature gets rewritten by the pattern-match to
(Bool~Int), so the danger is that we report the error as coming from
the *signature* (Trac #7293).  So, for Given errors we replace the
env (and hence src-loc) on its CtLoc with that from the immediately
enclosing implication.
-}

mkEqErr :: ReportErrCtxt -> [Ct] -> TcM ErrMsg
-- Don't have multiple equality errors from the same location
-- E.g.   (Int,Bool) ~ (Bool,Int)   one error will do!
mkEqErr ctxt (ct:_) = mkEqErr1 ctxt ct
mkEqErr _ [] = panic "mkEqErr"

mkEqErr1 :: ReportErrCtxt -> Ct -> TcM ErrMsg
mkEqErr1 ctxt ct
  | arisesFromGivens ct
  = do { (ctxt, binds_msg, ct) <- relevantBindings True ctxt ct
       ; let (given_loc, given_msg) = mk_given (ctLoc ct) (cec_encl ctxt)
       ; dflags <- getDynFlags
       ; mkEqErr_help dflags ctxt (given_msg $$ binds_msg)
                      (setCtLoc ct given_loc) -- Note [Inaccessible code]
                      Nothing ty1 ty2 }

  | otherwise   -- Wanted or derived
  = do { (ctxt, binds_msg, ct) <- relevantBindings True ctxt ct
       ; rdr_env <- getGlobalRdrEnv
       ; fam_envs <- tcGetFamInstEnvs
       ; exp_syns <- goptM Opt_PrintExpandedSynonyms
       ; let (is_oriented, wanted_msg) = mk_wanted_extra (ctOrigin ct) exp_syns
             coercible_msg = case ctEqRel ct of
               NomEq  -> empty
               ReprEq -> mkCoercibleExplanation rdr_env fam_envs ty1 ty2
       ; dflags <- getDynFlags
       ; traceTc "mkEqErr1" (ppr ct $$ pprCtOrigin (ctOrigin ct))
       ; mkEqErr_help dflags ctxt (wanted_msg $$ coercible_msg $$ binds_msg)
                      ct is_oriented ty1 ty2 }
  where
    (ty1, ty2) = getEqPredTys (ctPred ct)

    mk_given :: CtLoc -> [Implication] -> (CtLoc, SDoc)
    -- For given constraints we overwrite the env (and hence src-loc)
    -- with one from the implication.  See Note [Inaccessible code]
    mk_given loc []           = (loc, empty)
    mk_given loc (implic : _) = (setCtLocEnv loc (ic_env implic)
                                , hang (ptext (sLit "Inaccessible code in"))
                                     2 (ppr (ic_info implic)))

       -- If the types in the error message are the same as the types
       -- we are unifying, don't add the extra expected/actual message
    mk_wanted_extra :: CtOrigin -> Bool -> (Maybe SwapFlag, SDoc)
    mk_wanted_extra orig@(TypeEqOrigin {}) expandSyns
      = mkExpectedActualMsg ty1 ty2 orig expandSyns

    mk_wanted_extra (KindEqOrigin cty1 cty2 sub_o) expandSyns
      = (Nothing, msg1 $$ msg2)
      where
        msg1 = hang (ptext (sLit "When matching types"))
                  2 (vcat [ ppr cty1 <+> dcolon <+> ppr (typeKind cty1)
                          , ppr cty2 <+> dcolon <+> ppr (typeKind cty2) ])
        msg2 = case sub_o of
                 TypeEqOrigin {} ->
                   snd (mkExpectedActualMsg cty1 cty2 sub_o expandSyns)
                 _ ->
                   empty

    mk_wanted_extra _ _ = (Nothing, empty)

-- | This function tries to reconstruct why a "Coercible ty1 ty2" constraint
-- is left over.
mkCoercibleExplanation :: GlobalRdrEnv -> FamInstEnvs
                       -> TcType -> TcType -> SDoc
mkCoercibleExplanation rdr_env fam_envs ty1 ty2
  | Just (tc, tys) <- tcSplitTyConApp_maybe ty1
  , (rep_tc, _, _) <- tcLookupDataFamInst fam_envs tc tys
  , Just msg <- coercible_msg_for_tycon rep_tc
  = msg
  | Just (tc, tys) <- splitTyConApp_maybe ty2
  , (rep_tc, _, _) <- tcLookupDataFamInst fam_envs tc tys
  , Just msg <- coercible_msg_for_tycon rep_tc
  = msg
  | Just (s1, _) <- tcSplitAppTy_maybe ty1
  , Just (s2, _) <- tcSplitAppTy_maybe ty2
  , s1 `eqType` s2
  , has_unknown_roles s1
  = hang (text "NB: We cannot know what roles the parameters to" <+>
          quotes (ppr s1) <+> text "have;")
       2 (text "we must assume that the role is nominal")
  | otherwise
  = empty
  where
    coercible_msg_for_tycon tc
        | isAbstractTyCon tc
        = Just $ hsep [ text "NB: The type constructor"
                      , quotes (pprSourceTyCon tc)
                      , text "is abstract" ]
        | isNewTyCon tc
        , [data_con] <- tyConDataCons tc
        , let dc_name = dataConName data_con
        , null (lookupGRE_Name rdr_env dc_name)
        = Just $ hang (text "The data constructor" <+> quotes (ppr dc_name))
                    2 (sep [ text "of newtype" <+> quotes (pprSourceTyCon tc)
                           , text "is not in scope" ])
        | otherwise = Nothing

    has_unknown_roles ty
      | Just (tc, tys) <- tcSplitTyConApp_maybe ty
      = length tys >= tyConArity tc  -- oversaturated tycon
      | Just (s, _) <- tcSplitAppTy_maybe ty
      = has_unknown_roles s
      | isTyVarTy ty
      = True
      | otherwise
      = False

{-
-- | Make a listing of role signatures for all the parameterised tycons
-- used in the provided types


-- SLPJ Jun 15: I could not convince myself that these hints were really
-- useful.  Maybe they are, but I think we need more work to make them
-- actually helpful.
mkRoleSigs :: Type -> Type -> SDoc
mkRoleSigs ty1 ty2
  = ppUnless (null role_sigs) $
    hang (text "Relevant role signatures:")
       2 (vcat role_sigs)
  where
    tcs = nameEnvElts $ tyConsOfType ty1 `plusNameEnv` tyConsOfType ty2
    role_sigs = mapMaybe ppr_role_sig tcs

    ppr_role_sig tc
      | null roles  -- if there are no parameters, don't bother printing
      = Nothing
      | otherwise
      = Just $ hsep $ [text "type role", ppr tc] ++ map ppr roles
      where
        roles = tyConRoles tc
-}

mkEqErr_help :: DynFlags -> ReportErrCtxt -> SDoc
             -> Ct
             -> Maybe SwapFlag   -- Nothing <=> not sure
             -> TcType -> TcType -> TcM ErrMsg
mkEqErr_help dflags ctxt extra ct oriented ty1 ty2
  | Just tv1 <- tcGetTyVar_maybe ty1 = mkTyVarEqErr dflags ctxt extra ct oriented tv1 ty2
  | Just tv2 <- tcGetTyVar_maybe ty2 = mkTyVarEqErr dflags ctxt extra ct swapped  tv2 ty1
  | otherwise                        = reportEqErr  ctxt extra ct oriented ty1 ty2
  where
    swapped = fmap flipSwap oriented

reportEqErr :: ReportErrCtxt -> SDoc
            -> Ct
            -> Maybe SwapFlag   -- Nothing <=> not sure
            -> TcType -> TcType -> TcM ErrMsg
reportEqErr ctxt extra1 ct oriented ty1 ty2
  = do { let extra2 = mkEqInfoMsg ct ty1 ty2
       ; mkErrorMsgFromCt ctxt ct (vcat [ misMatchOrCND ctxt ct oriented ty1 ty2
                                        , extra2, extra1]) }

mkTyVarEqErr :: DynFlags -> ReportErrCtxt -> SDoc -> Ct
             -> Maybe SwapFlag -> TcTyVar -> TcType -> TcM ErrMsg
-- tv1 and ty2 are already tidied
mkTyVarEqErr dflags ctxt extra ct oriented tv1 ty2
  | isUserSkolem ctxt tv1   -- ty2 won't be a meta-tyvar, or else the thing would
                            -- be oriented the other way round;
                            -- see TcCanonical.canEqTyVarTyVar
  || isSigTyVar tv1 && not (isTyVarTy ty2)
  || ctEqRel ct == ReprEq && not (isTyVarUnderDatatype tv1 ty2)
     -- the cases below don't really apply to ReprEq (except occurs check)
  = mkErrorMsgFromCt ctxt ct (vcat [ misMatchOrCND ctxt ct oriented ty1 ty2
                                   , extraTyVarInfo ctxt tv1 ty2
                                   , extra ])

  -- So tv is a meta tyvar (or started that way before we
  -- generalised it).  So presumably it is an *untouchable*
  -- meta tyvar or a SigTv, else it'd have been unified
  | not (k2 `tcIsSubKind` k1)            -- Kind error
  = mkErrorMsgFromCt ctxt ct $ (kindErrorMsg (mkTyVarTy tv1) ty2 $$ extra)

  | OC_Occurs <- occ_check_expand
  , ctEqRel ct == NomEq || isTyVarUnderDatatype tv1 ty2
         -- See Note [Occurs check error] in TcCanonical
  = do { let occCheckMsg = addArising (ctOrigin ct) $
                           hang (text "Occurs check: cannot construct the infinite type:")
                              2 (sep [ppr ty1, char '~', ppr ty2])
             extra2 = mkEqInfoMsg ct ty1 ty2
       ; mkErrorMsgFromCt ctxt ct (occCheckMsg $$ extra2 $$ extra) }

  | OC_Forall <- occ_check_expand
  = do { let msg = vcat [ ptext (sLit "Cannot instantiate unification variable")
                          <+> quotes (ppr tv1)
                        , hang (ptext (sLit "with a type involving foralls:")) 2 (ppr ty2)
                        , nest 2 (ptext (sLit "GHC doesn't yet support impredicative polymorphism")) ]
       ; mkErrorMsgFromCt ctxt ct msg }

  -- If the immediately-enclosing implication has 'tv' a skolem, and
  -- we know by now its an InferSkol kind of skolem, then presumably
  -- it started life as a SigTv, else it'd have been unified, given
  -- that there's no occurs-check or forall problem
  | (implic:_) <- cec_encl ctxt
  , Implic { ic_skols = skols } <- implic
  , tv1 `elem` skols
  = mkErrorMsgFromCt ctxt ct (vcat [ misMatchMsg ct oriented ty1 ty2
                                   , extraTyVarInfo ctxt tv1 ty2
                                   , extra ])

  -- Check for skolem escape
  | (implic:_) <- cec_encl ctxt   -- Get the innermost context
  , Implic { ic_env = env, ic_skols = skols, ic_info = skol_info } <- implic
  , let esc_skols = filter (`elemVarSet` (tyVarsOfType ty2)) skols
  , not (null esc_skols)
  = do { let msg = misMatchMsg ct oriented ty1 ty2
             esc_doc = sep [ ptext (sLit "because type variable") <> plural esc_skols
                             <+> pprQuotedList esc_skols
                           , ptext (sLit "would escape") <+>
                             if isSingleton esc_skols then ptext (sLit "its scope")
                                                      else ptext (sLit "their scope") ]
             tv_extra = vcat [ nest 2 $ esc_doc
                             , sep [ (if isSingleton esc_skols
                                      then ptext (sLit "This (rigid, skolem) type variable is")
                                      else ptext (sLit "These (rigid, skolem) type variables are"))
                               <+> ptext (sLit "bound by")
                             , nest 2 $ ppr skol_info
                             , nest 2 $ ptext (sLit "at") <+> ppr (tcl_loc env) ] ]
       ; mkErrorMsgFromCt ctxt ct (msg $$ tv_extra $$ extra) }

  -- Nastiest case: attempt to unify an untouchable variable
  | (implic:_) <- cec_encl ctxt   -- Get the innermost context
  , Implic { ic_env = env, ic_given = given, ic_info = skol_info } <- implic
  = do { let msg = misMatchMsg ct oriented ty1 ty2
             tclvl_extra
                = nest 2 $
                  sep [ quotes (ppr tv1) <+> ptext (sLit "is untouchable")
                      , nest 2 $ ptext (sLit "inside the constraints:") <+> pprEvVarTheta given
                      , nest 2 $ ptext (sLit "bound by") <+> ppr skol_info
                      , nest 2 $ ptext (sLit "at") <+> ppr (tcl_loc env) ]
             tv_extra = extraTyVarInfo ctxt tv1 ty2
             add_sig  = suggestAddSig ctxt ty1 ty2
       ; mkErrorMsgFromCt ctxt ct (vcat [msg, tclvl_extra, tv_extra, add_sig, extra]) }

  | otherwise
  = reportEqErr ctxt extra ct oriented (mkTyVarTy tv1) ty2
        -- This *can* happen (Trac #6123, and test T2627b)
        -- Consider an ambiguous top-level constraint (a ~ F a)
        -- Not an occurs check, because F is a type function.
  where
    occ_check_expand = occurCheckExpand dflags tv1 ty2
    k1     = tyVarKind tv1
    k2     = typeKind ty2
    ty1    = mkTyVarTy tv1

mkEqInfoMsg :: Ct -> TcType -> TcType -> SDoc
-- Report (a) ambiguity if either side is a type function application
--            e.g. F a0 ~ Int
--        (b) warning about injectivity if both sides are the same
--            type function application   F a ~ F b
--            See Note [Non-injective type functions]
mkEqInfoMsg ct ty1 ty2
  = tyfun_msg $$ ambig_msg
  where
    mb_fun1 = isTyFun_maybe ty1
    mb_fun2 = isTyFun_maybe ty2

    ambig_msg | isJust mb_fun1 || isJust mb_fun2
              = snd (mkAmbigMsg False ct)
              | otherwise = empty

    tyfun_msg | Just tc1 <- mb_fun1
              , Just tc2 <- mb_fun2
              , tc1 == tc2
              = ptext (sLit "NB:") <+> quotes (ppr tc1)
                <+> ptext (sLit "is a type function, and may not be injective")
              | otherwise = empty

isUserSkolem :: ReportErrCtxt -> TcTyVar -> Bool
-- See Note [Reporting occurs-check errors]
isUserSkolem ctxt tv
  = isSkolemTyVar tv && any is_user_skol_tv (cec_encl ctxt)
  where
    is_user_skol_tv (Implic { ic_skols = sks, ic_info = skol_info })
      = tv `elem` sks && is_user_skol_info skol_info

    is_user_skol_info (InferSkol {}) = False
    is_user_skol_info _ = True

misMatchOrCND :: ReportErrCtxt -> Ct -> Maybe SwapFlag -> TcType -> TcType -> SDoc
-- If oriented then ty1 is actual, ty2 is expected
misMatchOrCND ctxt ct oriented ty1 ty2
  | null givens ||
    (isRigidTy ty1 && isRigidTy ty2) ||
    isGivenCt ct
       -- If the equality is unconditionally insoluble
       -- or there is no context, don't report the context
  = misMatchMsg ct oriented ty1 ty2
  | otherwise
  = couldNotDeduce givens ([eq_pred], orig)
  where
    ev      = ctEvidence ct
    eq_pred = ctEvPred ev
    orig    = ctEvOrigin ev
    givens  = [ given | given@(_, _, no_eqs, _) <- getUserGivens ctxt, not no_eqs]
              -- Keep only UserGivens that have some equalities

couldNotDeduce :: [UserGiven] -> (ThetaType, CtOrigin) -> SDoc
couldNotDeduce givens (wanteds, orig)
  = vcat [ addArising orig (ptext (sLit "Could not deduce:") <+> pprTheta wanteds)
         , vcat (pp_givens givens)]

pp_givens :: [UserGiven] -> [SDoc]
pp_givens givens
   = case givens of
         []     -> []
         (g:gs) ->      ppr_given (ptext (sLit "from the context:")) g
                 : map (ppr_given (ptext (sLit "or from:"))) gs
    where
       ppr_given herald (gs, skol_info, _, loc)
           = hang (herald <+> pprEvVarTheta gs)
                2 (sep [ ptext (sLit "bound by") <+> ppr skol_info
                       , ptext (sLit "at") <+> ppr loc])

extraTyVarInfo :: ReportErrCtxt -> TcTyVar -> TcType -> SDoc
-- Add on extra info about skolem constants
-- NB: The types themselves are already tidied
extraTyVarInfo ctxt tv1 ty2
  = tv_extra tv1 $$ ty_extra ty2
  where
    implics = cec_encl ctxt
    ty_extra ty = case tcGetTyVar_maybe ty of
                    Just tv -> tv_extra tv
                    Nothing -> empty

    tv_extra tv | isTcTyVar tv, isSkolemTyVar tv
                , let pp_tv = quotes (ppr tv)
                = case tcTyVarDetails tv of
                    SkolemTv {}   -> pprSkol implics tv
                    FlatSkol {}   -> pp_tv <+> ptext (sLit "is a flattening type variable")
                    RuntimeUnk {} -> pp_tv <+> ptext (sLit "is an interactive-debugger skolem")
                    MetaTv {}     -> empty

                | otherwise             -- Normal case
                = empty

suggestAddSig :: ReportErrCtxt -> TcType -> TcType -> SDoc
-- See Note [Suggest adding a type signature]
suggestAddSig ctxt ty1 ty2
  | null inferred_bndrs
  = empty
  | [bndr] <- inferred_bndrs
  = ptext (sLit "Possible fix: add a type signature for") <+> quotes (ppr bndr)
  | otherwise
  = ptext (sLit "Possible fix: add type signatures for some or all of") <+> (ppr inferred_bndrs)
  where
    inferred_bndrs = nub (get_inf ty1 ++ get_inf ty2)
    get_inf ty | Just tv <- tcGetTyVar_maybe ty
               , isTcTyVar tv, isSkolemTyVar tv
               , (_, InferSkol prs) <- getSkolemInfo (cec_encl ctxt) tv
               = map fst prs
               | otherwise
               = []

kindErrorMsg :: TcType -> TcType -> SDoc   -- Types are already tidy
kindErrorMsg ty1 ty2
  = vcat [ ptext (sLit "Kind incompatibility when matching types:")
         , nest 2 (vcat [ ppr ty1 <+> dcolon <+> ppr k1
                        , ppr ty2 <+> dcolon <+> ppr k2 ]) ]
  where
    k1 = typeKind ty1
    k2 = typeKind ty2

--------------------
misMatchMsg :: Ct -> Maybe SwapFlag -> TcType -> TcType -> SDoc
-- Types are already tidy
-- If oriented then ty1 is actual, ty2 is expected
misMatchMsg ct oriented ty1 ty2
  | Just NotSwapped <- oriented
  = misMatchMsg ct (Just IsSwapped) ty2 ty1

  | otherwise  -- So now we have Nothing or (Just IsSwapped)
               -- For some reason we treat Nothign like IsSwapped
  = addArising orig $
    sep [ text herald1 <+> quotes (ppr ty1)
        , nest padding $
          text herald2 <+> quotes (ppr ty2)
        , sameOccExtra ty2 ty1 ]
  where
    herald1 = conc [ "Couldn't match"
                   , if is_repr     then "representation of" else ""
                   , if is_oriented then "expected"          else ""
                   , what ]
    herald2 = conc [ "with"
                   , if is_repr     then "that of"           else ""
                   , if is_oriented then ("actual " ++ what) else "" ]
    padding = length herald1 - length herald2

    is_repr = case ctEqRel ct of { ReprEq -> True; NomEq -> False }
    is_oriented = isJust oriented

    orig = ctOrigin ct
    what | isKind ty1 = "kind"
         | otherwise  = "type"

    conc :: [String] -> String
    conc = foldr1 add_space

    add_space :: String -> String -> String
    add_space s1 s2 | null s1   = s2
                    | null s2   = s1
                    | otherwise = s1 ++ (' ' : s2)

mkExpectedActualMsg :: Type -> Type -> CtOrigin -> Bool
                    -> (Maybe SwapFlag, SDoc)
-- NotSwapped means (actual, expected), IsSwapped is the reverse
mkExpectedActualMsg ty1 ty2
      (TypeEqOrigin { uo_actual = act, uo_expected = exp }) printExpanded
  | act `pickyEqType` ty1, exp `pickyEqType` ty2 = (Just NotSwapped,  empty)
  | exp `pickyEqType` ty1, act `pickyEqType` ty2 = (Just IsSwapped, empty)
  | otherwise                                    = (Nothing, msg)
  where
    msg = vcat
      [ text "Expected type:" <+> ppr exp
      , text "  Actual type:" <+> ppr act
      , if printExpanded then expandedTys else empty
      ]

    expandedTys =
      ppUnless (expTy1 `pickyEqType` exp && expTy2 `pickyEqType` act) $ vcat
        [ text "Type synonyms expanded:"
        , text "Expected type:" <+> ppr expTy1
        , text "  Actual type:" <+> ppr expTy2
        ]

    (expTy1, expTy2) = expandSynonymsToMatch exp act

mkExpectedActualMsg _ _ _ _ = panic "mkExpectedAcutalMsg"

pickyEqType :: TcType -> TcType -> Bool
-- ^ Check when two types _look_ the same, _including_ synonyms.
-- So (pickyEqType String [Char]) returns False
pickyEqType ty1 ty2
  = go init_env ty1 ty2
  where
    init_env =
      mkRnEnv2 (mkInScopeSet (tyVarsOfType ty1 `unionVarSet` tyVarsOfType ty2))
    go env (TyVarTy tv1) (TyVarTy tv2) =
      rnOccL env tv1 == rnOccR env tv2
    go _   (LitTy lit1) (LitTy lit2) =
      lit1 == lit2
    go env (ForAllTy tv1 t1) (ForAllTy tv2 t2) =
      go env (tyVarKind tv1) (tyVarKind tv2) && go (rnBndr2 env tv1 tv2) t1 t2
    go env (AppTy s1 t1) (AppTy s2 t2) =
      go env s1 s2 && go env t1 t2
    go env (FunTy s1 t1) (FunTy s2 t2) =
      go env s1 s2 && go env t1 t2
    go env (TyConApp tc1 ts1) (TyConApp tc2 ts2) =
      (tc1 == tc2) && gos env ts1 ts2
    go _ _ _ =
      False

    gos _   []       []       = True
    gos env (t1:ts1) (t2:ts2) = go env t1 t2 && gos env ts1 ts2
    gos _ _ _ = False

{-
Note [Expanding type synonyms to make types similar]
~~~~~~~~~~~~~~~~~~~~~~~~~~~~~~~~~~~~~~~~~~~~~~~~~~~~

In type error messages, if -fprint-expanded-types is used, we want to expand
type synonyms to make expected and found types as similar as possible, but we
shouldn't expand types too much to make type messages even more verbose and
harder to understand. The whole point here is to make the difference in expected
and found types clearer.

`expandSynonymsToMatch` does this, it takes two types, and expands type synonyms
only as much as necessary. It should work like this:

Given two types t1 and t2:

  * If they're already same, it shouldn't expand any type synonyms and
    just return.

  * If they're in form `C1 t1_1 .. t1_n` and `C2 t2_1 .. t2_m` (C1 and C2 are
    type constructors), it should expand C1 and C2 if they're different type
    synonyms. Then it should continue doing same thing on expanded types. If C1
    and C2 are same, then we should apply same procedure to arguments of C1
    and argument of C2 to make them as similar as possible.

    Most important thing here is to keep number of synonym expansions at
    minimum. For example, if t1 is `T (T3, T5, Int)` and t2 is
    `T (T5, T3, Bool)` where T5 = T4, T4 = T3, ..., T1 = X, we should return
    `T (T3, T3, Int)` and `T (T3, T3, Bool)`.

In the implementation, we just search in all possible solutions for a solution
that does minimum amount of expansions. This leads to a complex algorithm: If
we have two synonyms like X_m = X_{m-1} = .. X and Y_n = Y_{n-1} = .. Y, where
X and Y are rigid types, we expand m * n times. But in practice it's not a
problem because deeply nested synonyms with no intervening rigid type
constructors are vanishingly rare.

-}

-- | Expand type synonyms in given types only enough to make them as equal as
-- possible. Returned types are the same in terms of used type synonyms.
--
-- To expand all synonyms, see 'Type.expandTypeSynonyms'.
expandSynonymsToMatch :: Type -> Type -> (Type, Type)
expandSynonymsToMatch ty1 ty2 = (ty1_ret, ty2_ret)
  where
    (_, ty1_ret, ty2_ret) = go 0 ty1 ty2

    -- | Returns (number of synonym expansions done to make types similar,
    --            type synonym expanded version of first type,
    --            type synonym expanded version of second type)
    --
    -- Int argument is number of synonym expansions done so far.
    go :: Int -> Type -> Type -> (Int, Type, Type)
    go exps t1 t2
      | t1 `pickyEqType` t2 =
        -- Types are same, nothing to do
        (exps, t1, t2)

    go exps t1@(TyConApp tc1 tys1) t2@(TyConApp tc2 tys2)
      | tc1 == tc2 =
        -- Type constructors are same. They may be synonyms, but we don't
        -- expand further.
        let (exps', tys1', tys2') = unzip3 $ zipWith (go 0) tys1 tys2
         in (exps + sum exps', TyConApp tc1 tys1', TyConApp tc2 tys2')
      | otherwise =
        -- Try to expand type constructors
        case (tcView t1, tcView t2) of
          -- When only one of the constructors is a synonym, we just
          -- expand it and continue search
          (Just t1', Nothing) ->
            go (exps + 1) t1' t2
          (Nothing, Just t2') ->
            go (exps + 1) t1 t2'
          (Just t1', Just t2') ->
            -- Both constructors are synonyms, but they may be synonyms of
            -- each other. We just search for minimally expanded solution.
            -- See Note [Expanding type synonyms to make types similar].
            let sol1@(exp1, _, _) = go (exps + 1) t1' t2
                sol2@(exp2, _, _) = go (exps + 1) t1 t2'
             in if exp1 < exp2 then sol1 else sol2
          (Nothing, Nothing) ->
            -- None of the constructors are synonyms, nothing to do
            (exps, t1, t2)

    go exps t1@TyConApp{} t2
      | Just t1' <- tcView t1 = go (exps + 1) t1' t2
      | otherwise             = (exps, t1, t2)

    go exps t1 t2@TyConApp{}
      | Just t2' <- tcView t2 = go (exps + 1) t1 t2'
      | otherwise             = (exps, t1, t2)

    go exps (AppTy t1_1 t1_2) (AppTy t2_1 t2_2) =
      let (exps1, t1_1', t2_1') = go 0 t1_1 t2_1
          (exps2, t1_2', t2_2') = go 0 t1_2 t2_2
       in (exps + exps1 + exps2, mkAppTy t1_1' t1_2', mkAppTy t2_1' t2_2')

    go exps (FunTy t1_1 t1_2) (FunTy t2_1 t2_2) =
      let (exps1, t1_1', t2_1') = go 0 t1_1 t2_1
          (exps2, t1_2', t2_2') = go 0 t1_2 t2_2
       in (exps + exps1 + exps2, FunTy t1_1' t1_2', FunTy t2_1' t2_2')

    go exps (ForAllTy tv1 t1) (ForAllTy tv2 t2) =
      -- NOTE: We may have a bug here, but we just can't reproduce it easily.
      -- See D1016 comments for details and our attempts at producing a test
      -- case.
      let (exps1, t1', t2') = go exps t1 t2
       in (exps1, ForAllTy tv1 t1', ForAllTy tv2 t2')

    go exps t1 t2 = (exps, t1, t2)

sameOccExtra :: TcType -> TcType -> SDoc
-- See Note [Disambiguating (X ~ X) errors]
sameOccExtra ty1 ty2
  | Just (tc1, _) <- tcSplitTyConApp_maybe ty1
  , Just (tc2, _) <- tcSplitTyConApp_maybe ty2
  , let n1 = tyConName tc1
        n2 = tyConName tc2
        same_occ = nameOccName n1                   == nameOccName n2
        same_pkg = moduleUnitId (nameModule n1) == moduleUnitId (nameModule n2)
  , n1 /= n2   -- Different Names
  , same_occ   -- but same OccName
  = ptext (sLit "NB:") <+> (ppr_from same_pkg n1 $$ ppr_from same_pkg n2)
  | otherwise
  = empty
  where
    ppr_from same_pkg nm
      | isGoodSrcSpan loc
      = hang (quotes (ppr nm) <+> ptext (sLit "is defined at"))
           2 (ppr loc)
      | otherwise  -- Imported things have an UnhelpfulSrcSpan
      = hang (quotes (ppr nm))
           2 (sep [ ptext (sLit "is defined in") <+> quotes (ppr (moduleName mod))
                  , ppUnless (same_pkg || pkg == mainUnitId) $
                    nest 4 $ ptext (sLit "in package") <+> quotes (ppr pkg) ])
       where
         pkg = moduleUnitId mod
         mod = nameModule nm
         loc = nameSrcSpan nm

{-
Note [Suggest adding a type signature]
~~~~~~~~~~~~~~~~~~~~~~~~~~~~~~~~~~~~~~
The OutsideIn algorithm rejects GADT programs that don't have a principal
type, and indeed some that do.  Example:
   data T a where
     MkT :: Int -> T Int

   f (MkT n) = n

Does this have type f :: T a -> a, or f :: T a -> Int?
The error that shows up tends to be an attempt to unify an
untouchable type variable.  So suggestAddSig sees if the offending
type variable is bound by an *inferred* signature, and suggests
adding a declared signature instead.

This initially came up in Trac #8968, concerning pattern synonyms.

Note [Disambiguating (X ~ X) errors]
~~~~~~~~~~~~~~~~~~~~~~~~~~~~~~~~~~~~
See Trac #8278

Note [Reporting occurs-check errors]
~~~~~~~~~~~~~~~~~~~~~~~~~~~~~~~~~~~~
Given (a ~ [a]), if 'a' is a rigid type variable bound by a user-supplied
type signature, then the best thing is to report that we can't unify
a with [a], because a is a skolem variable.  That avoids the confusing
"occur-check" error message.

But nowadays when inferring the type of a function with no type signature,
even if there are errors inside, we still generalise its signature and
carry on. For example
   f x = x:x
Here we will infer somethiing like
   f :: forall a. a -> [a]
with a suspended error of (a ~ [a]).  So 'a' is now a skolem, but not
one bound by the programmer!  Here we really should report an occurs check.

So isUserSkolem distinguishes the two.

Note [Non-injective type functions]
~~~~~~~~~~~~~~~~~~~~~~~~~~~~~~~~~~~
It's very confusing to get a message like
     Couldn't match expected type `Depend s'
            against inferred type `Depend s1'
so mkTyFunInfoMsg adds:
       NB: `Depend' is type function, and hence may not be injective

Warn of loopy local equalities that were dropped.


************************************************************************
*                                                                      *
                 Type-class errors
*                                                                      *
************************************************************************
-}

mkDictErr :: ReportErrCtxt -> [Ct] -> TcM ErrMsg
mkDictErr ctxt cts
  = ASSERT( not (null cts) )
    do { inst_envs <- tcGetInstEnvs
       ; let (ct1:_) = cts  -- ct1 just for its location
             min_cts = elim_superclasses cts
       ; lookups   <- mapM (lookup_cls_inst inst_envs) min_cts
       ; let (no_inst_cts, overlap_cts) = partition is_no_inst lookups

       -- Report definite no-instance errors,
       -- or (iff there are none) overlap errors
       -- But we report only one of them (hence 'head') because they all
       -- have the same source-location origin, to try avoid a cascade
       -- of error from one location
       ; (ctxt, err) <- mk_dict_err ctxt (head (no_inst_cts ++ overlap_cts))
       ; mkErrorMsgFromCt ctxt ct1 err }
  where
    no_givens = null (getUserGivens ctxt)

    is_no_inst (ct, (matches, unifiers, _))
      =  no_givens
      && null matches
      && (null unifiers || all (not . isAmbiguousTyVar) (varSetElems (tyVarsOfCt ct)))

    lookup_cls_inst inst_envs ct
      = do { tys_flat <- mapM quickFlattenTy tys
                -- Note [Flattening in error message generation]
           ; return (ct, lookupInstEnv True inst_envs clas tys_flat) }
      where
        (clas, tys) = getClassPredTys (ctPred ct)


    -- When simplifying [W] Ord (Set a), we need
    --    [W] Eq a, [W] Ord a
    -- but we really only want to report the latter
    elim_superclasses cts
      = filter (\ct -> any (eqPred (ctPred ct)) min_preds) cts
      where
        min_preds = mkMinimalBySCs (map ctPred cts)

mk_dict_err :: ReportErrCtxt -> (Ct, ClsInstLookupResult)
            -> TcM (ReportErrCtxt, SDoc)
-- Report an overlap error if this class constraint results
-- from an overlap (returning Left clas), otherwise return (Right pred)
mk_dict_err ctxt (ct, (matches, unifiers, unsafe_overlapped))
  | null matches  -- No matches but perhaps several unifiers
  = do { (ctxt, binds_msg, ct) <- relevantBindings True ctxt ct
       ; return (ctxt, cannot_resolve_msg ct binds_msg) }

  | null unsafe_overlapped   -- Some matches => overlap errors
  = return (ctxt, overlap_msg)

  | otherwise
  = return (ctxt, safe_haskell_msg)
  where
    orig          = ctOrigin ct
    pred          = ctPred ct
    (clas, tys)   = getClassPredTys pred
    ispecs        = [ispec | (ispec, _) <- matches]
    unsafe_ispecs = [ispec | (ispec, _) <- unsafe_overlapped]
    givens        = getUserGivens ctxt
    all_tyvars    = all isTyVarTy tys


    cannot_resolve_msg :: Ct -> SDoc -> SDoc
    cannot_resolve_msg ct binds_msg
      = vcat [ no_inst_msg
             , nest 2 extra_note
             , vcat (pp_givens givens)
             , ppWhen (has_ambig_tvs && not (null unifiers && null givens))
               (vcat [ ppUnless lead_with_ambig ambig_msg, binds_msg, potential_msg ])
             , show_fixes (add_to_ctxt_fixes has_ambig_tvs ++ drv_fixes) ]
      where
        orig = ctOrigin ct
        -- See Note [Highlighting ambiguous type variables]
        lead_with_ambig = has_ambig_tvs && not (any isRuntimeUnkSkol ambig_tvs)
                        && not (null unifiers) && null givens

        (has_ambig_tvs, ambig_msg) = mkAmbigMsg lead_with_ambig ct
        ambig_tvs = getAmbigTkvs ct

        no_inst_msg
          | lead_with_ambig
          = ambig_msg <+> pprArising orig
              $$ text "prevents the constraint" <+>  quotes (pprParendType pred)
              <+> text "from being solved."

          | null givens
          = addArising orig $ text "No instance for"
            <+> pprParendType pred

          | otherwise
          = addArising orig $ text "Could not deduce"
            <+> pprParendType pred

        potential_msg
          = ppWhen (not (null unifiers) && want_potential orig) $
            sdocWithDynFlags $ \dflags ->
            getPprStyle $ \sty ->
            pprPotentials dflags sty potential_hdr unifiers

        potential_hdr
          = vcat [ ppWhen lead_with_ambig $
                     text "Probable fix: use a type annotation to specify what"
                     <+> pprQuotedList ambig_tvs <+> text "should be."
                 , ptext (sLit "These potential instance") <> plural unifiers
                   <+> text "exist:"]

    -- Report "potential instances" only when the constraint arises
    -- directly from the user's use of an overloaded function
    want_potential (TypeEqOrigin {}) = False
    want_potential _                 = True

    add_to_ctxt_fixes has_ambig_tvs
      | not has_ambig_tvs && all_tyvars
      , (orig:origs) <- usefulContext ctxt pred
      = [sep [ ptext (sLit "add") <+> pprParendType pred
               <+> ptext (sLit "to the context of")
             , nest 2 $ ppr_skol orig $$
                        vcat [ ptext (sLit "or") <+> ppr_skol orig
                             | orig <- origs ] ] ]
      | otherwise = []

    ppr_skol (PatSkol dc _) = ptext (sLit "the data constructor") <+> quotes (ppr dc)
    ppr_skol skol_info      = ppr skol_info

    extra_note | any isFunTy (filterOut isKind tys)
               = ptext (sLit "(maybe you haven't applied a function to enough arguments?)")
               | className clas == typeableClassName  -- Avoid mysterious "No instance for (Typeable T)
               , [_,ty] <- tys                        -- Look for (Typeable (k->*) (T k))
               , Just (tc,_) <- tcSplitTyConApp_maybe ty
               , not (isTypeFamilyTyCon tc)
               = hang (ptext (sLit "GHC can't yet do polykinded"))
                    2 (ptext (sLit "Typeable") <+> parens (ppr ty <+> dcolon <+> ppr (typeKind ty)))
               | otherwise
               = empty

    drv_fixes = case orig of
                   DerivOrigin      -> [drv_fix]
                   DerivOriginDC {} -> [drv_fix]
                   DerivOriginCoerce {} -> [drv_fix]
                   _                -> []

    drv_fix = hang (ptext (sLit "use a standalone 'deriving instance' declaration,"))
                 2 (ptext (sLit "so you can specify the instance context yourself"))

    -- Normal overlap error
    overlap_msg
      = ASSERT( not (null matches) )
        vcat [  addArising orig (ptext (sLit "Overlapping instances for")
                                <+> pprType (mkClassPred clas tys))

             ,  ppUnless (null matching_givens) $
                  sep [ptext (sLit "Matching givens (or their superclasses):")
                      , nest 2 (vcat matching_givens)]

             ,  sdocWithDynFlags $ \dflags ->
                getPprStyle $ \sty ->
                pprPotentials dflags sty (ptext (sLit "Matching instances:")) $
                ispecs ++ unifiers

             ,  ppWhen (null matching_givens && isSingleton matches && null unifiers) $
                -- Intuitively, some given matched the wanted in their
                -- flattened or rewritten (from given equalities) form
                -- but the matcher can't figure that out because the
                -- constraints are non-flat and non-rewritten so we
                -- simply report back the whole given
                -- context. Accelerate Smart.hs showed this problem.
                  sep [ ptext (sLit "There exists a (perhaps superclass) match:")
                      , nest 2 (vcat (pp_givens givens))]

             ,  ppWhen (isSingleton matches) $
                parens (vcat [ ptext (sLit "The choice depends on the instantiation of") <+>
                                  quotes (pprWithCommas ppr (varSetElems (tyVarsOfTypes tys)))
                             , ppWhen (null (matching_givens)) $
                               vcat [ ptext (sLit "To pick the first instance above, use IncoherentInstances")
                                    , ptext (sLit "when compiling the other instance declarations")]
                        ])]
        where
            givens = getUserGivens ctxt
            matching_givens = mapMaybe matchable givens

            matchable (evvars,skol_info,_,loc)
              = case ev_vars_matching of
                     [] -> Nothing
                     _  -> Just $ hang (pprTheta ev_vars_matching)
                                    2 (sep [ ptext (sLit "bound by") <+> ppr skol_info
                                           , ptext (sLit "at") <+> ppr loc])
                where ev_vars_matching = filter ev_var_matches (map evVarPred evvars)
                      ev_var_matches ty = case getClassPredTys_maybe ty of
                         Just (clas', tys')
                           | clas' == clas
                           , Just _ <- tcMatchTys (tyVarsOfTypes tys) tys tys'
                           -> True
                           | otherwise
                           -> any ev_var_matches (immSuperClasses clas' tys')
                         Nothing -> False

    -- Overlap error because of Safe Haskell (first
    -- match should be the most specific match)
    safe_haskell_msg
      = ASSERT( length matches == 1 && not (null unsafe_ispecs) )
        vcat [ addArising orig (ptext (sLit "Unsafe overlapping instances for")
                        <+> pprType (mkClassPred clas tys))
             , sep [ptext (sLit "The matching instance is:"),
                    nest 2 (pprInstance $ head ispecs)]
             , vcat [ ptext $ sLit "It is compiled in a Safe module and as such can only"
                    , ptext $ sLit "overlap instances from the same module, however it"
                    , ptext $ sLit "overlaps the following instances from different modules:"
                    , nest 2 (vcat [pprInstances $ unsafe_ispecs])
                    ]
             ]

{- Note [Highlighting ambiguous type variables]
-----------------------------------------------
When we encounter ambiguous type variables (i.e. type variables
that remain metavariables after type inference), we need a few more
conditions before we can reason that *ambiguity* prevents constraints
from being solved:
  - We can't have any givens, as encountering a typeclass error
    with given constraints just means we couldn't deduce
    a solution satisfying those constraints and as such couldn't
    bind the type variable to a known type.
  - If we don't have any unifiers, we don't even have potential
    instances from which an ambiguity could arise.
  - Lastly, I don't want to mess with error reporting for
    unknown runtime types so we just fall back to the old message there.
Once these conditions are satisfied, we can safely say that ambiguity prevents
the constraint from being solved. -}


usefulContext :: ReportErrCtxt -> TcPredType -> [SkolemInfo]
usefulContext ctxt pred
  = go (cec_encl ctxt)
  where
    pred_tvs = tyVarsOfType pred
    go [] = []
    go (ic : ics)
       | implausible ic = rest
       | otherwise      = ic_info ic : rest
       where
          -- Stop when the context binds a variable free in the predicate
          rest | any (`elemVarSet` pred_tvs) (ic_skols ic) = []
               | otherwise                                 = go ics

    implausible ic
      | null (ic_skols ic)            = True
      | implausible_info (ic_info ic) = True
      | otherwise                     = False

    implausible_info (SigSkol (InfSigCtxt {}) _) = True
    implausible_info _                           = False
    -- Do not suggest adding constraints to an *inferred* type signature!

show_fixes :: [SDoc] -> SDoc
show_fixes []     = empty
show_fixes (f:fs) = sep [ ptext (sLit "Possible fix:")
                        , nest 2 (vcat (f : map (ptext (sLit "or") <+>) fs))]

pprPotentials :: DynFlags -> PprStyle -> SDoc -> [ClsInst] -> SDoc
-- See Note [Displaying potential instances]
pprPotentials dflags sty herald insts
  | null insts
  = empty

  | null show_these
  = hang herald
       2 (vcat [ not_in_scope_msg empty
               , flag_hint ])

  | otherwise
  = hang herald
       2 (vcat [ pprInstances show_these
               , ppWhen (n_in_scope_hidden > 0) $
                 ptext (sLit "...plus")
                   <+> speakNOf n_in_scope_hidden (ptext (sLit "other"))
               , not_in_scope_msg (ptext (sLit "...plus"))
               , flag_hint ])
  where
    n_show = 3 :: Int
    show_potentials = gopt Opt_PrintPotentialInstances dflags

    (in_scope, not_in_scope) = partition inst_in_scope insts
    sorted = sortBy fuzzyClsInstCmp in_scope
    show_these | show_potentials = sorted
               | otherwise       = take n_show sorted
    n_in_scope_hidden = length sorted - length show_these

       -- "in scope" means that all the type constructors
       -- are lexically in scope; these instances are likely
       -- to be more useful
    inst_in_scope :: ClsInst -> Bool
    inst_in_scope cls_inst = foldNameSet ((&&) . name_in_scope) True $
                             orphNamesOfTypes (is_tys cls_inst)

    name_in_scope name
      | isBuiltInSyntax name
      = True -- E.g. (->)
      | Just mod <- nameModule_maybe name
      = qual_in_scope (qualName sty mod (nameOccName name))
      | otherwise
      = True

    qual_in_scope :: QualifyName -> Bool
    qual_in_scope NameUnqual    = True
    qual_in_scope (NameQual {}) = True
    qual_in_scope _             = False

    not_in_scope_msg herald
      | null not_in_scope
      = empty
      | otherwise
      = hang (herald <+> speakNOf (length not_in_scope)
                                  (ptext (sLit "instance involving out-of-scope types")))
           2 (ppWhen show_potentials (pprInstances not_in_scope))

    flag_hint = ppUnless (show_potentials || length show_these == length insts) $
                ptext (sLit "(use -fprint-potential-instances to see them all)")

{- Note [Displaying potential instances]
~~~~~~~~~~~~~~~~~~~~~~~~~~~~~~~~~~~~~~~~
When showing a list of instances for
  - overlapping instances (show ones that match)
  - no such instance (show ones that could match)
we want to give it a bit of structure.  Here's the plan

* Say that an instance is "in scope" if all of the
  type constructors it mentions are lexically in scope.
  These are the ones most likely to be useful to the programmer.

* Show at most n_show in-scope instances,
  and summarise the rest ("plus 3 others")

* Summarise the not-in-scope instances ("plus 4 not in scope")

* Add the flag -fshow-potential-instances which replaces the
  summary with the full list
-}

quickFlattenTy :: TcType -> TcM TcType
-- See Note [Flattening in error message generation]
quickFlattenTy ty | Just ty' <- tcView ty = quickFlattenTy ty'
quickFlattenTy ty@(TyVarTy {})  = return ty
quickFlattenTy ty@(ForAllTy {}) = return ty     -- See
quickFlattenTy ty@(LitTy {})    = return ty
  -- Don't flatten because of the danger or removing a bound variable
quickFlattenTy (AppTy ty1 ty2) = do { fy1 <- quickFlattenTy ty1
                                    ; fy2 <- quickFlattenTy ty2
                                    ; return (AppTy fy1 fy2) }
quickFlattenTy (FunTy ty1 ty2) = do { fy1 <- quickFlattenTy ty1
                                    ; fy2 <- quickFlattenTy ty2
                                    ; return (FunTy fy1 fy2) }
quickFlattenTy (TyConApp tc tys)
    | not (isTypeFamilyTyCon tc)
    = do { fys <- mapM quickFlattenTy tys
         ; return (TyConApp tc fys) }
    | otherwise
    = do { let (funtys,resttys) = splitAt (tyConArity tc) tys
                -- Ignore the arguments of the type family funtys
         ; v <- newMetaTyVar TauTv (typeKind (TyConApp tc funtys))
         ; flat_resttys <- mapM quickFlattenTy resttys
         ; return (foldl AppTy (mkTyVarTy v) flat_resttys) }

{- Note [Flattening in error message generation]
~~~~~~~~~~~~~~~~~~~~~~~~~~~~~~~~~~~~~~~~~~~~~~~~
Consider (C (Maybe (F x))), where F is a type function, and we have
instances
                C (Maybe Int) and C (Maybe a)
Since (F x) might turn into Int, this is an overlap situation, and
indeed (because of flattening) the main solver will have refrained
from solving.  But by the time we get to error message generation, we've
un-flattened the constraint.  So we must *re*-flatten it before looking
up in the instance environment, lest we only report one matching
instance when in fact there are two.

Re-flattening is pretty easy, because we don't need to keep track of
evidence.  We don't re-use the code in TcCanonical because that's in
the TcS monad, and we are in TcM here.

Note [Quick-flatten polytypes]
~~~~~~~~~~~~~~~~~~~~~~~~~~~~~~
If we see C (Ix a => blah) or C (forall a. blah) we simply refrain from
flattening any further.  After all, there can be no instance declarations
that match such things.  And flattening under a for-all is problematic
anyway; consider C (forall a. F a)

Note [Suggest -fprint-explicit-kinds]
~~~~~~~~~~~~~~~~~~~~~~~~~~~~~~~~~~~~~
It can be terribly confusing to get an error message like (Trac #9171)
    Couldn't match expected type ‘GetParam Base (GetParam Base Int)’
                with actual type ‘GetParam Base (GetParam Base Int)’
The reason may be that the kinds don't match up.  Typically you'll get
more useful information, but not when it's as a result of ambiguity.
This test suggests -fprint-explicit-kinds when all the ambiguous type
variables are kind variables.
-}

mkAmbigMsg :: Bool -- True when message has to be at beginning of sentence
           -> Ct -> (Bool, SDoc)
mkAmbigMsg prepend_msg ct
  | null ambig_tkvs = (False, empty)
  | otherwise       = (True,  msg)
  where
    ambig_tkvs = getAmbigTkvs ct
    (ambig_kvs, ambig_tvs) = partition isKindVar ambig_tkvs

    msg | any isRuntimeUnkSkol ambig_tkvs  -- See Note [Runtime skolems]
        = vcat [ ptext (sLit "Cannot resolve unknown runtime type")
                 <> plural ambig_tvs <+> pprQuotedList ambig_tvs
               , ptext (sLit "Use :print or :force to determine these types")]

        | not (null ambig_tvs)
        = pp_ambig (ptext (sLit "type")) ambig_tvs

        | otherwise  -- All ambiguous kind variabes; suggest -fprint-explicit-kinds
        = vcat [ pp_ambig (ptext (sLit "kind")) ambig_kvs
               , sdocWithDynFlags suggest_explicit_kinds ]

    pp_ambig what tkvs
      | prepend_msg -- "Ambiguous type variable 't0'"
      = ptext (sLit "Ambiguous") <+> what <+> ptext (sLit "variable")
        <> plural tkvs <+> pprQuotedList tkvs

      | otherwise -- "The type variable 't0' is ambiguous"
      = ptext (sLit "The") <+> what <+> ptext (sLit "variable") <> plural tkvs
        <+> pprQuotedList tkvs <+> is_or_are tkvs <+> ptext (sLit "ambiguous")

    is_or_are [_] = text "is"
    is_or_are _   = text "are"

    suggest_explicit_kinds dflags  -- See Note [Suggest -fprint-explicit-kinds]
      | gopt Opt_PrintExplicitKinds dflags = empty
      | otherwise = ptext (sLit "Use -fprint-explicit-kinds to see the kind arguments")

pprSkol :: [Implication] -> TcTyVar -> SDoc
pprSkol implics tv
  | (skol_tvs, skol_info) <- getSkolemInfo implics tv
  = case skol_info of
      UnkSkol         -> pp_tv <+> ptext (sLit "is an unknown type variable")
      SigSkol ctxt ty -> ppr_rigid (pprSigSkolInfo ctxt (mkForAllTys skol_tvs ty))
      _               -> ppr_rigid (pprSkolInfo skol_info)
  where
    pp_tv = quotes (ppr tv)
    ppr_rigid pp_info = hang (pp_tv <+> ptext (sLit "is a rigid type variable bound by"))
                           2 (sep [ pp_info
                                  , ptext (sLit "at") <+> ppr (getSrcLoc tv) ])

getAmbigTkvs :: Ct -> [Var]
getAmbigTkvs ct
  = varSetElems ambig_tkv_set
  where
    ambig_tkv_set = filterVarSet isAmbiguousTyVar (tyVarsOfCt ct)

getSkolemInfo :: [Implication] -> TcTyVar -> ([TcTyVar], SkolemInfo)
-- Get the skolem info for a type variable
-- from the implication constraint that binds it
getSkolemInfo [] tv
  = pprPanic "No skolem info:" (ppr tv)

getSkolemInfo (implic:implics) tv
  | let skols = ic_skols implic
  , tv `elem` ic_skols implic = (skols, ic_info implic)
  | otherwise                 = getSkolemInfo implics tv

-----------------------
-- relevantBindings looks at the value environment and finds values whose
-- types mention any of the offending type variables.  It has to be
-- careful to zonk the Id's type first, so it has to be in the monad.
-- We must be careful to pass it a zonked type variable, too.
--
-- We always remove closed top-level bindings, though,
-- since they are never relevant (cf Trac #8233)

relevantBindings :: Bool  -- True <=> filter by tyvar; False <=> no filtering
                          -- See Trac #8191
                 -> ReportErrCtxt -> Ct
                 -> TcM (ReportErrCtxt, SDoc, Ct)
-- Also returns the zonked and tidied CtOrigin of the constraint
relevantBindings want_filtering ctxt ct
  = do { dflags <- getDynFlags
       ; (env1, tidy_orig) <- zonkTidyOrigin (cec_tidy ctxt) (ctLocOrigin loc)
       ; let ct_tvs = tyVarsOfCt ct `unionVarSet` extra_tvs

             -- For *kind* errors, report the relevant bindings of the
             -- enclosing *type* equality, because that's more useful for the programmer
             extra_tvs = case tidy_orig of
                             KindEqOrigin t1 t2 _ -> tyVarsOfTypes [t1,t2]
                             _                    -> emptyVarSet
       ; traceTc "relevantBindings" $
           vcat [ ppr ct
                , pprCtOrigin (ctLocOrigin loc)
                , ppr ct_tvs
                , ppr [id | TcIdBndr id _ <- tcl_bndrs lcl_env] ]

       ; (tidy_env', docs, discards)
              <- go env1 ct_tvs (maxRelevantBinds dflags)
                    emptyVarSet [] False
                    (tcl_bndrs lcl_env)
         -- tcl_bndrs has the innermost bindings first,
         -- which are probably the most relevant ones

       ; let doc = ppUnless (null docs) $
                   hang (ptext (sLit "Relevant bindings include"))
                      2 (vcat docs $$ ppWhen discards discardMsg)

             -- Put a zonked, tidied CtOrigin into the Ct
             loc'  = setCtLocOrigin loc tidy_orig
             ct'   = setCtLoc ct loc'
             ctxt' = ctxt { cec_tidy = tidy_env' }

       ; return (ctxt', doc, ct') }
  where
    ev      = ctEvidence ct
    loc     = ctEvLoc ev
    lcl_env = ctLocEnv loc

    run_out :: Maybe Int -> Bool
    run_out Nothing = False
    run_out (Just n) = n <= 0

    dec_max :: Maybe Int -> Maybe Int
    dec_max = fmap (\n -> n - 1)

    go :: TidyEnv -> TcTyVarSet -> Maybe Int -> TcTyVarSet -> [SDoc]
       -> Bool                          -- True <=> some filtered out due to lack of fuel
       -> [TcIdBinder]
       -> TcM (TidyEnv, [SDoc], Bool)   -- The bool says if we filtered any out
                                        -- because of lack of fuel
    go tidy_env _ _ _ docs discards []
       = return (tidy_env, reverse docs, discards)
    go tidy_env ct_tvs n_left tvs_seen docs discards (TcIdBndr id top_lvl : tc_bndrs)
       = do { (tidy_env', tidy_ty) <- zonkTidyTcType tidy_env (idType id)
            ; traceTc "relevantBindings 1" (ppr id <+> dcolon <+> ppr tidy_ty)
            ; let id_tvs = tyVarsOfType tidy_ty
                  doc = sep [ pprPrefixOcc id <+> dcolon <+> ppr tidy_ty
                            , nest 2 (parens (ptext (sLit "bound at")
                                 <+> ppr (getSrcLoc id)))]
                  new_seen = tvs_seen `unionVarSet` id_tvs

            ; if (want_filtering && not opt_PprStyle_Debug
                                 && id_tvs `disjointVarSet` ct_tvs)
                       -- We want to filter out this binding anyway
                       -- so discard it silently
              then go tidy_env ct_tvs n_left tvs_seen docs discards tc_bndrs

              else if isTopLevel top_lvl && not (isNothing n_left)
                       -- It's a top-level binding and we have not specified
                       -- -fno-max-relevant-bindings, so discard it silently
              then go tidy_env ct_tvs n_left tvs_seen docs discards tc_bndrs

              else if run_out n_left && id_tvs `subVarSet` tvs_seen
                       -- We've run out of n_left fuel and this binding only
                       -- mentions aleady-seen type variables, so discard it
              then go tidy_env ct_tvs n_left tvs_seen docs True tc_bndrs

                       -- Keep this binding, decrement fuel
              else go tidy_env' ct_tvs (dec_max n_left) new_seen (doc:docs) discards tc_bndrs }

discardMsg :: SDoc
discardMsg = ptext (sLit "(Some bindings suppressed; use -fmax-relevant-binds=N or -fno-max-relevant-binds)")

-----------------------
warnDefaulting :: [Ct] -> Type -> TcM ()
warnDefaulting wanteds default_ty
  = do { warn_default <- woptM Opt_WarnTypeDefaults
       ; env0 <- tcInitTidyEnv
       ; let tidy_env = tidyFreeTyVars env0 $
                        foldr (unionVarSet . tyVarsOfCt) emptyVarSet wanteds
             tidy_wanteds = map (tidyCt tidy_env) wanteds
             (loc, ppr_wanteds) = pprWithArising tidy_wanteds
             warn_msg  = hang (ptext (sLit "Defaulting the following constraint(s) to type")
                                <+> quotes (ppr default_ty))
                            2 ppr_wanteds
       ; setCtLocM loc $ warnTc warn_default warn_msg }

{-
Note [Runtime skolems]
~~~~~~~~~~~~~~~~~~~~~~
We want to give a reasonably helpful error message for ambiguity
arising from *runtime* skolems in the debugger.  These
are created by in RtClosureInspect.zonkRTTIType.

************************************************************************
*                                                                      *
                 Error from the canonicaliser
         These ones are called *during* constraint simplification
*                                                                      *
************************************************************************
-}

solverDepthErrorTcS :: CtLoc -> TcType -> TcM a
solverDepthErrorTcS loc ty
  = setCtLocM loc $
    do { ty <- zonkTcType ty
       ; env0 <- tcInitTidyEnv
       ; let tidy_env     = tidyFreeTyVars env0 (tyVarsOfType ty)
             tidy_ty      = tidyType tidy_env ty
             msg
               = vcat [ text "Reduction stack overflow; size =" <+> ppr depth
                      , hang (text "When simplifying the following type:")
                           2 (ppr tidy_ty)
                      , note ]
       ; failWithTcM (tidy_env, msg) }
  where
    depth = ctLocDepth loc
    note = vcat
      [ text "Use -freduction-depth=0 to disable this check"
      , text "(any upper bound you could choose might fail unpredictably with"
      , text " minor updates to GHC, so disabling the check is recommended if"
      , text " you're sure that type checking should terminate)" ]<|MERGE_RESOLUTION|>--- conflicted
+++ resolved
@@ -352,13 +352,9 @@
     -- (see TcRnTypes.trulyInsoluble) is caught here, otherwise
     -- we might suppress its error message, and proceed on past
     -- type checking to get a Lint error later
-<<<<<<< HEAD
-    report1 = [ ("insoluble1",   is_given_eq,     True, mkGroupReporter mkEqErr)
-=======
     report1 = [ ("custom_error", is_user_type_error,
                                                   True, mkUserTypeErrorReporter)
-              , ("insoluble1",   is_given,        True, mkGroupReporter mkEqErr)
->>>>>>> f40fe62d
+              , ("insoluble1",   is_given_eq,     True, mkGroupReporter mkEqErr)
               , ("insoluble2",   utterly_wrong,   True, mkGroupReporter mkEqErr)
               , ("insoluble3",   rigid_nom_tv_eq, True, mkSkolReporter)
               , ("insoluble4",   rigid_nom_eq,    True, mkGroupReporter mkEqErr)
@@ -382,16 +378,13 @@
 
     is_out_of_scope ct _ = isOutOfScopeCt ct
     is_hole         ct _ = isHoleCt ct
-<<<<<<< HEAD
 
     is_given_eq ct pred
        | EqPred {} <- pred = arisesFromGivens ct
        | otherwise         = False
        -- I think all given residuals are equalities
-=======
+
     is_user_type_error ct _ = isUserTypeErrorCt ct
-    is_given  ct _ = not (isWantedCt ct)  -- The Derived ones are actually all from Givens
->>>>>>> f40fe62d
 
     -- Skolem (i.e. non-meta) type variable on the left
     rigid_nom_eq _ pred = isRigidEqPred tc_lvl pred
@@ -451,8 +444,6 @@
        ; maybeReportHoleError ctxt ct err
        ; maybeAddDeferredHoleBinding ctxt err ct }
 
-<<<<<<< HEAD
-=======
 mkUserTypeErrorReporter :: Reporter
 mkUserTypeErrorReporter ctxt
   = mapM_ $ \ct -> maybeReportError ctxt =<< mkUserTypeError ctxt ct
@@ -495,7 +486,6 @@
             FailablePattern _pat -> True
             _otherwise           -> False
 
->>>>>>> f40fe62d
 maybeReportHoleError :: ReportErrCtxt -> Ct -> ErrMsg -> TcM ()
 maybeReportHoleError ctxt ct err
   -- When -XPartialTypeSignatures is on, warnings (instead of errors) are
@@ -517,25 +507,6 @@
        HoleError -> reportError err
        HoleWarn  -> reportWarning err
        HoleDefer -> return ()
-
-mkGroupReporter :: (ReportErrCtxt -> [Ct] -> TcM ErrMsg)
-                             -- Make error message for a group
-                -> Reporter  -- Deal with lots of constraints
--- Group together errors from same location,
--- and report only the first (to avoid a cascade)
-mkGroupReporter mk_err ctxt cts
-  = mapM_ (reportGroup mk_err ctxt) (equivClasses cmp_loc cts)
-  where
-    cmp_loc ct1 ct2 = ctLocSpan (ctLoc ct1) `compare` ctLocSpan (ctLoc ct2)
-
-reportGroup :: (ReportErrCtxt -> [Ct] -> TcM ErrMsg) -> ReportErrCtxt
-            -> [Ct] -> TcM ()
-reportGroup mk_err ctxt cts
-  = do { err <- mk_err ctxt cts
-       ; maybeReportError ctxt err
-       ; mapM_ (maybeAddDeferredBinding ctxt err) cts }
-               -- Add deferred bindings for all
-               -- But see Note [Always warn with -fdefer-type-errors]
 
 maybeReportError :: ReportErrCtxt -> ErrMsg -> TcM ()
 -- Report the error and/or make a deferred binding for it
