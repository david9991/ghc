{-
c%
(c) The University of Glasgow 2006
(c) The GRASP/AQUA Project, Glasgow University, 1992-1998

\section[TcExpr]{Typecheck an expression}
-}

{-# LANGUAGE CPP #-}
{-# LANGUAGE ScopedTypeVariables #-}

module TcExpr ( tcPolyExpr, tcPolyExprNC, tcMonoExpr, tcMonoExprNC,
                tcInferRho, tcInferRhoNC,
                tcSyntaxOp, tcCheckId,
                addExprErrCtxt,
                getFixedTyVars ) where

#include "HsVersions.h"

import {-# SOURCE #-}   TcSplice( tcSpliceExpr, tcTypedBracket, tcUntypedBracket )
import THNames( liftStringName, liftName )

import HsSyn
import TcHsSyn
import TcRnMonad
import TcUnify
import BasicTypes
import Inst
import TcBinds          ( chooseInferredQuantifiers, tcLocalBinds
                        , tcUserTypeSig, tcExtendTyVarEnvFromSig )
import TcSimplify       ( simplifyInfer )
import FamInst          ( tcGetFamInstEnvs, tcLookupDataFamInst )
import FamInstEnv       ( FamInstEnvs )
import RnEnv            ( addUsedGRE, addNameClashErrRn
                        , unknownSubordinateErr )
import TcEnv
import TcArrows
import TcMatches
import TcHsType
import TcPatSyn( tcPatSynBuilderOcc, nonBidirectionalErr )
import TcPat
import TcMType
import TcType
import DsMonad
import Id
import IdInfo
import ConLike
import DataCon
import PatSyn
import Name
import RdrName
import TyCon
import Type
import TcEvidence
import Var
import VarSet
import VarEnv
import TysWiredIn
import TysPrim( intPrimTy )
import PrimOp( tagToEnumKey )
import PrelNames
import MkId ( proxyHashId )
import DynFlags
import SrcLoc
import Util
import ListSetOps
import Maybes
import ErrUtils
import Outputable
import FastString
import Control.Monad
import Class(classTyCon)
import Data.Function
import Data.List
import qualified Data.Set as Set

{-
************************************************************************
*                                                                      *
\subsection{Main wrappers}
*                                                                      *
************************************************************************
-}

tcPolyExpr, tcPolyExprNC
         :: LHsExpr Name        -- Expression to type check
         -> TcSigmaType         -- Expected type (could be a polytype)
         -> TcM (LHsExpr TcId)  -- Generalised expr with expected type

-- tcPolyExpr is a convenient place (frequent but not too frequent)
-- place to add context information.
-- The NC version does not do so, usually because the caller wants
-- to do so himself.

tcPolyExpr expr res_ty
  = addExprErrCtxt expr $
    do { traceTc "tcPolyExpr" (ppr res_ty); tcPolyExprNC expr res_ty }

tcPolyExprNC expr res_ty
  = do { traceTc "tcPolyExprNC" (ppr res_ty)
       ; (gen_fn, expr') <- tcGen GenSigCtxt res_ty $ \ _ rho ->
                            tcMonoExprNC expr rho
       ; return (mkLHsWrap gen_fn expr') }

---------------
tcMonoExpr, tcMonoExprNC
    :: LHsExpr Name      -- Expression to type check
    -> TcRhoType         -- Expected type (could be a type variable)
                         -- Definitely no foralls at the top
    -> TcM (LHsExpr TcId)

tcMonoExpr expr res_ty
  = addErrCtxt (exprCtxt expr) $
    tcMonoExprNC expr res_ty

tcMonoExprNC (L loc expr) res_ty
  = ASSERT( not (isSigmaTy res_ty) )
    setSrcSpan loc $
    do  { expr' <- tcExpr expr res_ty
        ; return (L loc expr') }

---------------
tcInferRho, tcInferRhoNC :: LHsExpr Name -> TcM (LHsExpr TcId, TcRhoType)
-- Infer a *rho*-type.  This is, in effect, a special case
-- for ids and partial applications, so that if
--     f :: Int -> (forall a. a -> a) -> Int
-- then we can infer
--     f 3 :: (forall a. a -> a) -> Int
-- And that in turn is useful
--  (a) for the function part of any application (see tcApp)
--  (b) for the special rule for '$'
tcInferRho expr = addErrCtxt (exprCtxt expr) (tcInferRhoNC expr)

tcInferRhoNC (L loc expr)
  = setSrcSpan loc $
    do { (expr', rho) <- tcInfer (tcExpr expr)
       ; return (L loc expr', rho) }

tcUnboundId :: OccName -> TcRhoType -> TcM (HsExpr TcId)
-- Typechedk an occurrence of an unbound Id
--
-- Some of these started life as a true hole "_".  Others might simply
-- be variables that accidentally have no binding site
--
-- We turn all of them into HsVar, since HsUnboundVar can't contain an
-- Id; and indeed the evidence for the CHoleCan does bind it, so it's
-- not unbound any more!
tcUnboundId occ res_ty
 = do { ty <- newFlexiTyVarTy liftedTypeKind
      ; name <- newSysName occ
      ; let ev = mkLocalId name ty
      ; loc <- getCtLocM HoleOrigin
      ; let can = CHoleCan { cc_ev = CtWanted ty ev loc, cc_occ = occ
                           , cc_hole = ExprHole }
      ; emitInsoluble can
      ; tcWrapResult (HsVar ev) ty res_ty }

{-
************************************************************************
*                                                                      *
        tcExpr: the main expression typechecker
*                                                                      *
************************************************************************
-}

tcExpr :: HsExpr Name -> TcRhoType -> TcM (HsExpr TcId)
tcExpr e res_ty | debugIsOn && isSigmaTy res_ty     -- Sanity check
                = pprPanic "tcExpr: sigma" (ppr res_ty $$ ppr e)

tcExpr (HsVar name)     res_ty = tcCheckId name res_ty
tcExpr (HsUnboundVar v) res_ty = tcUnboundId v res_ty

tcExpr (HsApp e1 e2) res_ty = tcApp e1 [e2] res_ty

tcExpr (HsLit lit)   res_ty = do { let lit_ty = hsLitType lit
                                 ; tcWrapResult (HsLit lit) lit_ty res_ty }

tcExpr (HsPar expr)  res_ty = do { expr' <- tcMonoExprNC expr res_ty
                                 ; return (HsPar expr') }

tcExpr (HsSCC src lbl expr) res_ty
  = do { expr' <- tcMonoExpr expr res_ty
       ; return (HsSCC src lbl expr') }

tcExpr (HsTickPragma src info expr) res_ty
  = do { expr' <- tcMonoExpr expr res_ty
       ; return (HsTickPragma src info expr') }

tcExpr (HsCoreAnn src lbl expr) res_ty
  = do  { expr' <- tcMonoExpr expr res_ty
        ; return (HsCoreAnn src lbl expr') }

tcExpr (HsOverLit lit) res_ty
  = do  { lit' <- newOverloadedLit (LiteralOrigin lit) lit res_ty
        ; return (HsOverLit lit') }

tcExpr (NegApp expr neg_expr) res_ty
  = do  { neg_expr' <- tcSyntaxOp NegateOrigin neg_expr
                                  (mkFunTy res_ty res_ty)
        ; expr' <- tcMonoExpr expr res_ty
        ; return (NegApp expr' neg_expr') }

tcExpr (HsIPVar x) res_ty
  = do { let origin = IPOccOrigin x
           {- Implicit parameters must have a *tau-type* not a.
              type scheme.  We enforce this by creating a fresh
              type variable as its type.  (Because res_ty may not
              be a tau-type.) -}
       ; ip_ty <- newFlexiTyVarTy openTypeKind
       ; let ip_name = mkStrLitTy (hsIPNameFS x)
       ; ip_var <- emitWanted origin (mkClassPred ipClass [ip_name, ip_ty])
       ; tcWrapResult (fromDict ipClass ip_name ip_ty (HsVar ip_var)) ip_ty res_ty }
  where
  -- Coerces a dictionary for `IP "x" t` into `t`.
  fromDict ipClass x ty = HsWrap $ mkWpCastR $ TcCoercion $
                          unwrapIP $ mkClassPred ipClass [x,ty]

tcExpr (HsOverLabel l) res_ty  -- See Note [Type-checking overloaded labels]
  = do { let origin = OverLabelOrigin l
       ; isLabelClass <- tcLookupClass isLabelClassName
       ; alpha <- newFlexiTyVarTy openTypeKind
       ; let lbl = mkStrLitTy l
             pred = mkClassPred isLabelClass [lbl, alpha]
       ; loc <- getSrcSpanM
       ; var <- emitWanted origin pred
       ; let proxy_arg = L loc (mkHsWrap (mkWpTyApps [typeSymbolKind, lbl])
                                         (HsVar proxyHashId))
             tm = L loc (fromDict pred (HsVar var)) `HsApp` proxy_arg
       ; tcWrapResult tm alpha res_ty }
  where
  -- Coerces a dictionary for `IsLabel "x" t` into `Proxy# x -> t`.
  fromDict pred = HsWrap $ mkWpCast $ TcCoercion $ unwrapIP pred

tcExpr (HsLam match) res_ty
  = do  { (co_fn, match') <- tcMatchLambda match res_ty
        ; return (mkHsWrap co_fn (HsLam match')) }

tcExpr e@(HsLamCase _ matches) res_ty
  = do  { (co_fn, [arg_ty], body_ty) <- matchExpectedFunTys msg 1 res_ty
        ; matches' <- tcMatchesCase match_ctxt arg_ty matches body_ty
        ; return $ mkHsWrapCo co_fn $ HsLamCase arg_ty matches' }
  where msg = sep [ ptext (sLit "The function") <+> quotes (ppr e)
                  , ptext (sLit "requires")]
        match_ctxt = MC { mc_what = CaseAlt, mc_body = tcBody }

tcExpr (ExprWithTySig expr sig_ty) res_ty
  = do { sig_info <- checkNoErrs $  -- Avoid error cascade
                     tcUserTypeSig sig_ty Nothing
       ; (expr', poly_ty) <- tcExprSig expr sig_info
       ; (inst_wrap, rho) <- deeplyInstantiate ExprSigOrigin poly_ty
       ; let expr'' = mkHsWrap inst_wrap $
                      ExprWithTySigOut expr' sig_ty
       ; tcWrapResult expr'' rho res_ty }

tcExpr (HsType ty) _
  = failWithTc (text "Can't handle type argument:" <+> ppr ty)
        -- This is the syntax for type applications that I was planning
        -- but there are difficulties (e.g. what order for type args)
        -- so it's not enabled yet.
        -- Can't eliminate it altogether from the parser, because the
        -- same parser parses *patterns*.


{-
Note [Type-checking overloaded labels]
~~~~~~~~~~~~~~~~~~~~~~~~~~~~~~~~~~~~~~
Recall that (in GHC.OverloadedLabels) we have

    class IsLabel (x :: Symbol) a where
      fromLabel :: Proxy# x -> a

When we see an overloaded label like `#foo`, we generate a fresh
variable `alpha` for the type and emit an `IsLabel "foo" alpha`
constraint.  Because the `IsLabel` class has a single method, it is
represented by a newtype, so we can coerce `IsLabel "foo" alpha` to
`Proxy# "foo" -> alpha` (just like for implicit parameters).  We then
apply it to `proxy#` of type `Proxy# "foo"`.

That is, we translate `#foo` to `fromLabel (proxy# :: Proxy# "foo")`.
-}


{-
************************************************************************
*                                                                      *
                Infix operators and sections
*                                                                      *
************************************************************************

Note [Left sections]
~~~~~~~~~~~~~~~~~~~~
Left sections, like (4 *), are equivalent to
        \ x -> (*) 4 x,
or, if PostfixOperators is enabled, just
        (*) 4
With PostfixOperators we don't actually require the function to take
two arguments at all.  For example, (x `not`) means (not x); you get
postfix operators!  Not Haskell 98, but it's less work and kind of
useful.

Note [Typing rule for ($)]
~~~~~~~~~~~~~~~~~~~~~~~~~~
People write
   runST $ blah
so much, where
   runST :: (forall s. ST s a) -> a
that I have finally given in and written a special type-checking
rule just for saturated appliations of ($).
  * Infer the type of the first argument
  * Decompose it; should be of form (arg2_ty -> res_ty),
       where arg2_ty might be a polytype
  * Use arg2_ty to typecheck arg2

Note [Typing rule for seq]
~~~~~~~~~~~~~~~~~~~~~~~~~~
We want to allow
       x `seq` (# p,q #)
which suggests this type for seq:
   seq :: forall (a:*) (b:Open). a -> b -> b,
with (b:Open) meaning that be can be instantiated with an unboxed
tuple.  The trouble is that this might accept a partially-applied
'seq', and I'm just not certain that would work.  I'm only sure it's
only going to work when it's fully applied, so it turns into
    case x of _ -> (# p,q #)

So it seems more uniform to treat 'seq' as it it was a language
construct.

See Note [seqId magic] in MkId, and
-}

tcExpr (OpApp arg1 op fix arg2) res_ty
  | (L loc (HsVar op_name)) <- op
  , op_name `hasKey` seqIdKey           -- Note [Typing rule for seq]
  = do { arg1_ty <- newFlexiTyVarTy liftedTypeKind
       ; let arg2_ty = res_ty
       ; arg1' <- tcArg op (arg1, arg1_ty, 1)
       ; arg2' <- tcArg op (arg2, arg2_ty, 2)
       ; op_id <- tcLookupId op_name
       ; let op' = L loc (HsWrap (mkWpTyApps [arg1_ty, arg2_ty]) (HsVar op_id))
       ; return $ OpApp arg1' op' fix arg2' }

  | (L loc (HsVar op_name)) <- op
  , op_name `hasKey` dollarIdKey        -- Note [Typing rule for ($)]
  = do { traceTc "Application rule" (ppr op)
       ; (arg1', arg1_ty) <- tcInferRho arg1

       ; let doc = ptext (sLit "The first argument of ($) takes")
       ; (co_arg1, [arg2_ty], op_res_ty) <- matchExpectedFunTys doc 1 arg1_ty

         -- We have (arg1 $ arg2)
         -- So: arg1_ty = arg2_ty -> op_res_ty
         -- where arg2_ty maybe polymorphic; that's the point

       ; arg2' <- tcArg op (arg2, arg2_ty, 2)
       ; co_b  <- unifyType op_res_ty res_ty    -- op_res ~ res

       -- Make sure that the argument type has kind '*'
       --    ($) :: forall (a2:*) (r:Open). (a2->r) -> a2 -> r
       -- Eg we do not want to allow  (D#  $  4.0#)   Trac #5570
       --    (which gives a seg fault)
       -- We do this by unifying with a MetaTv; but of course
       -- it must allow foralls in the type it unifies with (hence ReturnTv)!
       --
       -- The *result* type can have any kind (Trac #8739),
       -- so we don't need to check anything for that
       ; a2_tv <- newReturnTyVar liftedTypeKind
       ; let a2_ty = mkTyVarTy a2_tv
       ; co_a <- unifyType arg2_ty a2_ty     -- arg2 ~ a2

       ; op_id  <- tcLookupId op_name
       ; let op' = L loc (HsWrap (mkWpTyApps [a2_ty, res_ty]) (HsVar op_id))
       ; return $
         OpApp (mkLHsWrapCo (mkTcFunCo Nominal co_a co_b) $
                mkLHsWrapCo co_arg1 arg1')
               op' fix
               (mkLHsWrapCo co_a arg2') }

  | otherwise
  = do { traceTc "Non Application rule" (ppr op)
       ; (op', op_ty) <- tcInferFun op
       ; (co_fn, arg_tys, op_res_ty) <- unifyOpFunTysWrap op 2 op_ty
       ; co_res <- unifyType op_res_ty res_ty
       ; [arg1', arg2'] <- tcArgs op [arg1, arg2] arg_tys
       ; return $ mkHsWrapCo co_res $
         OpApp arg1' (mkLHsWrapCo co_fn op') fix arg2' }

-- Right sections, equivalent to \ x -> x `op` expr, or
--      \ x -> op x expr

tcExpr (SectionR op arg2) res_ty
  = do { (op', op_ty) <- tcInferFun op
       ; (co_fn, [arg1_ty, arg2_ty], op_res_ty) <- unifyOpFunTysWrap op 2 op_ty
       ; co_res <- unifyType (mkFunTy arg1_ty op_res_ty) res_ty
       ; arg2' <- tcArg op (arg2, arg2_ty, 2)
       ; return $ mkHsWrapCo co_res $
         SectionR (mkLHsWrapCo co_fn op') arg2' }

tcExpr (SectionL arg1 op) res_ty
  = do { (op', op_ty) <- tcInferFun op
       ; dflags <- getDynFlags      -- Note [Left sections]
       ; let n_reqd_args | xopt Opt_PostfixOperators dflags = 1
                         | otherwise                        = 2

       ; (co_fn, (arg1_ty:arg_tys), op_res_ty) <- unifyOpFunTysWrap op n_reqd_args op_ty
       ; co_res <- unifyType (mkFunTys arg_tys op_res_ty) res_ty
       ; arg1' <- tcArg op (arg1, arg1_ty, 1)
       ; return $ mkHsWrapCo co_res $
         SectionL arg1' (mkLHsWrapCo co_fn op') }

tcExpr (ExplicitTuple tup_args boxity) res_ty
  | all tupArgPresent tup_args
  = do { let tup_tc = tupleTyCon boxity (length tup_args)
       ; (coi, arg_tys) <- matchExpectedTyConApp tup_tc res_ty
       ; tup_args1 <- tcTupArgs tup_args arg_tys
       ; return $ mkHsWrapCo coi (ExplicitTuple tup_args1 boxity) }

  | otherwise
  = -- The tup_args are a mixture of Present and Missing (for tuple sections)
    do { let kind = case boxity of { Boxed   -> liftedTypeKind
                                   ; Unboxed -> openTypeKind }
             arity = length tup_args
             tup_tc = tupleTyCon boxity arity

       ; arg_tys <- newFlexiTyVarTys (tyConArity tup_tc) kind
       ; let actual_res_ty
               = mkFunTys [ty | (ty, L _ (Missing _)) <- arg_tys `zip` tup_args]
                          (mkTyConApp tup_tc arg_tys)

       ; coi <- unifyType actual_res_ty res_ty

       -- Handle tuple sections where
       ; tup_args1 <- tcTupArgs tup_args arg_tys

       ; return $ mkHsWrapCo coi (ExplicitTuple tup_args1 boxity) }

tcExpr (ExplicitList _ witness exprs) res_ty
  = case witness of
      Nothing   -> do  { (coi, elt_ty) <- matchExpectedListTy res_ty
                       ; exprs' <- mapM (tc_elt elt_ty) exprs
                       ; return $ mkHsWrapCo coi (ExplicitList elt_ty Nothing exprs') }

      Just fln -> do  { list_ty <- newFlexiTyVarTy liftedTypeKind
                     ; fln' <- tcSyntaxOp ListOrigin fln (mkFunTys [intTy, list_ty] res_ty)
                     ; (coi, elt_ty) <- matchExpectedListTy list_ty
                     ; exprs' <- mapM (tc_elt elt_ty) exprs
                     ; return $ mkHsWrapCo coi (ExplicitList elt_ty (Just fln') exprs') }
     where tc_elt elt_ty expr = tcPolyExpr expr elt_ty

tcExpr (ExplicitPArr _ exprs) res_ty    -- maybe empty
  = do  { (coi, elt_ty) <- matchExpectedPArrTy res_ty
        ; exprs' <- mapM (tc_elt elt_ty) exprs
        ; return $ mkHsWrapCo coi (ExplicitPArr elt_ty exprs') }
  where
    tc_elt elt_ty expr = tcPolyExpr expr elt_ty

{-
************************************************************************
*                                                                      *
                Let, case, if, do
*                                                                      *
************************************************************************
-}

tcExpr (HsLet (L l binds) expr) res_ty
  = do  { (binds', expr') <- tcLocalBinds binds $
                             tcMonoExpr expr res_ty
        ; return (HsLet (L l binds') expr') }

tcExpr (HsCase scrut matches) exp_ty
  = do  {  -- We used to typecheck the case alternatives first.
           -- The case patterns tend to give good type info to use
           -- when typechecking the scrutinee.  For example
           --   case (map f) of
           --     (x:xs) -> ...
           -- will report that map is applied to too few arguments
           --
           -- But now, in the GADT world, we need to typecheck the scrutinee
           -- first, to get type info that may be refined in the case alternatives
          (scrut', scrut_ty) <- tcInferRho scrut

        ; traceTc "HsCase" (ppr scrut_ty)
        ; matches' <- tcMatchesCase match_ctxt scrut_ty matches exp_ty
        ; return (HsCase scrut' matches') }
 where
    match_ctxt = MC { mc_what = CaseAlt,
                      mc_body = tcBody }

tcExpr (HsIf Nothing pred b1 b2) res_ty    -- Ordinary 'if'
  = do { pred' <- tcMonoExpr pred boolTy
       ; b1' <- tcMonoExpr b1 res_ty
       ; b2' <- tcMonoExpr b2 res_ty
       ; return (HsIf Nothing pred' b1' b2') }

tcExpr (HsIf (Just fun) pred b1 b2) res_ty   -- Note [Rebindable syntax for if]
  = do { pred_ty <- newFlexiTyVarTy openTypeKind
       ; b1_ty   <- newFlexiTyVarTy openTypeKind
       ; b2_ty   <- newFlexiTyVarTy openTypeKind
       ; let if_ty = mkFunTys [pred_ty, b1_ty, b2_ty] res_ty
       ; fun'  <- tcSyntaxOp IfOrigin fun if_ty
       ; pred' <- tcMonoExpr pred pred_ty
       ; b1'   <- tcMonoExpr b1 b1_ty
       ; b2'   <- tcMonoExpr b2 b2_ty
       -- Fundamentally we are just typing (ifThenElse e1 e2 e3)
       -- so maybe we should use the code for function applications
       -- (which would allow ifThenElse to be higher rank).
       -- But it's a little awkward, so I'm leaving it alone for now
       -- and it maintains uniformity with other rebindable syntax
       ; return (HsIf (Just fun') pred' b1' b2') }

tcExpr (HsMultiIf _ alts) res_ty
  = do { alts' <- mapM (wrapLocM $ tcGRHS match_ctxt res_ty) alts
       ; return $ HsMultiIf res_ty alts' }
  where match_ctxt = MC { mc_what = IfAlt, mc_body = tcBody }

tcExpr (HsDo do_or_lc stmts _) res_ty
  = tcDoStmts do_or_lc stmts res_ty

tcExpr (HsProc pat cmd) res_ty
  = do  { (pat', cmd', coi) <- tcProc pat cmd res_ty
        ; return $ mkHsWrapCo coi (HsProc pat' cmd') }

tcExpr (HsStatic expr) res_ty
  = do  { staticPtrTyCon  <- tcLookupTyCon staticPtrTyConName
        ; (co, [expr_ty]) <- matchExpectedTyConApp staticPtrTyCon res_ty
        ; (expr', lie)    <- captureConstraints $
            addErrCtxt (hang (ptext (sLit "In the body of a static form:"))
                             2 (ppr expr)
                       ) $
            tcPolyExprNC expr expr_ty
        -- Require the type of the argument to be Typeable.
        -- The evidence is not used, but asking the constraint ensures that
        -- the current implementation is as restrictive as future versions
        -- of the StaticPointers extension.
        ; typeableClass <- tcLookupClass typeableClassName
        ; _ <- emitWanted StaticOrigin $
                  mkTyConApp (classTyCon typeableClass)
                             [liftedTypeKind, expr_ty]
        -- Insert the static form in a global list for later validation.
        ; stWC <- tcg_static_wc <$> getGblEnv
        ; updTcRef stWC (andWC lie)
        ; return $ mkHsWrapCo co $ HsStatic expr'
        }

{-
Note [Rebindable syntax for if]
~~~~~~~~~~~~~~~~~~~~~~~~~~~~~~~
The rebindable syntax for 'if' uses the most flexible possible type
for conditionals:
  ifThenElse :: p -> b1 -> b2 -> res
to support expressions like this:

 ifThenElse :: Maybe a -> (a -> b) -> b -> b
 ifThenElse (Just a) f _ = f a
 ifThenElse Nothing  _ e = e

 example :: String
 example = if Just 2
              then \v -> show v
              else "No value"


************************************************************************
*                                                                      *
                Record construction and update
*                                                                      *
************************************************************************
-}

tcExpr (RecordCon { rcon_con_name = L loc con_name, rcon_flds = rbinds }) res_ty
  = do  { con_like <- tcLookupConLike con_name

        -- Check for missing fields
        ; checkMissingFields con_like rbinds

        ; (con_expr, con_tau) <- tcInferId con_name
        ; let arity = conLikeArity con_like
              (arg_tys, actual_res_ty) = tcSplitFunTysN con_tau arity
        ; case conLikeWrapId_maybe con_like of
               Nothing -> nonBidirectionalErr (conLikeName con_like)
               Just con_id -> do {
                  co_res <- unifyType actual_res_ty res_ty
                ; rbinds' <- tcRecordBinds con_like arg_tys rbinds
                ; return $ mkHsWrapCo co_res $
                    RecordCon { rcon_con_name = L loc con_id
                              , rcon_con_expr = con_expr
                              , rcon_con_like = con_like
                              , rcon_flds = rbinds' } } }

{-
Note [Type of a record update]
~~~~~~~~~~~~~~~~~~~~~~~~~~~~~~
The main complication with RecordUpd is that we need to explicitly
handle the *non-updated* fields.  Consider:

        data T a b c = MkT1 { fa :: a, fb :: (b,c) }
                     | MkT2 { fa :: a, fb :: (b,c), fc :: c -> c }
                     | MkT3 { fd :: a }

        upd :: T a b c -> (b',c) -> T a b' c
        upd t x = t { fb = x}

The result type should be (T a b' c)
not (T a b c),   because 'b' *is not* mentioned in a non-updated field
not (T a b' c'), because 'c' *is*     mentioned in a non-updated field
NB that it's not good enough to look at just one constructor; we must
look at them all; cf Trac #3219

After all, upd should be equivalent to:
        upd t x = case t of
                        MkT1 p q -> MkT1 p x
                        MkT2 a b -> MkT2 p b
                        MkT3 d   -> error ...

So we need to give a completely fresh type to the result record,
and then constrain it by the fields that are *not* updated ("p" above).
We call these the "fixed" type variables, and compute them in getFixedTyVars.

Note that because MkT3 doesn't contain all the fields being updated,
its RHS is simply an error, so it doesn't impose any type constraints.
Hence the use of 'relevant_cont'.

Note [Implicit type sharing]
~~~~~~~~~~~~~~~~~~~~~~~~~~~
We also take into account any "implicit" non-update fields.  For example
        data T a b where { MkT { f::a } :: T a a; ... }
So the "real" type of MkT is: forall ab. (a~b) => a -> T a b

Then consider
        upd t x = t { f=x }
We infer the type
        upd :: T a b -> a -> T a b
        upd (t::T a b) (x::a)
           = case t of { MkT (co:a~b) (_:a) -> MkT co x }
We can't give it the more general type
        upd :: T a b -> c -> T c b

Note [Criteria for update]
~~~~~~~~~~~~~~~~~~~~~~~~~~
We want to allow update for existentials etc, provided the updated
field isn't part of the existential. For example, this should be ok.
  data T a where { MkT { f1::a, f2::b->b } :: T a }
  f :: T a -> b -> T b
  f t b = t { f1=b }

The criterion we use is this:

  The types of the updated fields
  mention only the universally-quantified type variables
  of the data constructor

NB: this is not (quite) the same as being a "naughty" record selector
(See Note [Naughty record selectors]) in TcTyClsDecls), at least
in the case of GADTs. Consider
   data T a where { MkT :: { f :: a } :: T [a] }
Then f is not "naughty" because it has a well-typed record selector.
But we don't allow updates for 'f'.  (One could consider trying to
allow this, but it makes my head hurt.  Badly.  And no one has asked
for it.)

In principle one could go further, and allow
  g :: T a -> T a
  g t = t { f2 = \x -> x }
because the expression is polymorphic...but that seems a bridge too far.

Note [Data family example]
~~~~~~~~~~~~~~~~~~~~~~~~~~
    data instance T (a,b) = MkT { x::a, y::b }
  --->
    data :TP a b = MkT { a::a, y::b }
    coTP a b :: T (a,b) ~ :TP a b

Suppose r :: T (t1,t2), e :: t3
Then  r { x=e } :: T (t3,t1)
  --->
      case r |> co1 of
        MkT x y -> MkT e y |> co2
      where co1 :: T (t1,t2) ~ :TP t1 t2
            co2 :: :TP t3 t2 ~ T (t3,t2)
The wrapping with co2 is done by the constructor wrapper for MkT

Outgoing invariants
~~~~~~~~~~~~~~~~~~~
In the outgoing (HsRecordUpd scrut binds cons in_inst_tys out_inst_tys):

  * cons are the data constructors to be updated

  * in_inst_tys, out_inst_tys have same length, and instantiate the
        *representation* tycon of the data cons.  In Note [Data
        family example], in_inst_tys = [t1,t2], out_inst_tys = [t3,t2]

Note [Mixed Record Field Updates]
~~~~~~~~~~~~~~~~~~~~~~~~~~~~
Consider the following pattern synonym.

  data MyRec = MyRec { foo :: Int, qux :: String }

  pattern HisRec{f1, f2} = MyRec{foo = f1, qux=f2}

This allows updates such as the following

  updater :: MyRec -> MyRec
  updater a = a {f1 = 1 }

It would also make sense to allow the following update (which we reject).

  updater a = a {f1 = 1, qux = "two" } ==? MyRec 1 "two"

This leads to confusing behaviour when the selectors in fact refer the same
field.

  updater a = a {f1 = 1, foo = 2} ==? ???

For this reason, we reject a mixture of pattern synonym and normal record
selectors in the same update block. Although of course we still allow the
following.

  updater a = (a {f1 = 1}) {foo = 2}

  > updater (MyRec 0 "str")
  MyRec 2 "str"

-}

<<<<<<< HEAD
tcExpr (RecordUpd record_expr rbnds _ _ _ _) res_ty
=======
tcExpr (RecordUpd { rupd_expr = record_expr, rupd_flds = rbnds }) res_ty
>>>>>>> f40fe62d
  = ASSERT( notNull rbnds )
    do  { -- STEP -2: typecheck the record_expr, the record to bd updated
          (record_expr', record_tau) <- tcInferFun record_expr

        -- STEP -1  See Note [Disambiguating record fields]
        -- After this we know that rbinds is unambiguous
        ; rbinds <- disambiguateRecordBinds record_expr record_tau rbnds res_ty
        ; let upd_flds = map (unLoc . hsRecFieldLbl . unLoc) rbinds
              upd_fld_occs = map (occNameFS . rdrNameOcc . rdrNameAmbiguousFieldOcc) upd_flds
              sel_ids      = map selectorAmbiguousFieldOcc upd_flds
        -- STEP 0
        -- Check that the field names are really field names
        -- and they are all field names for proper records or
        -- all field names for pattern synonyms.
        ; let bad_guys = [ setSrcSpan loc $ addErrTc (notSelector fld_name)
                         | fld <- rbinds,
                           -- Excludes class ops
                           let L loc sel_id = hsRecUpdFieldId (unLoc fld),
                           not (isRecordSelector sel_id),
                           let fld_name = idName sel_id ]
        ; unless (null bad_guys) (sequence bad_guys >> failM)
        -- See note [Mixed Record Selectors]
        ; let (data_sels, pat_syn_sels) =
                partition isDataConRecordSelector sel_ids
        ; MASSERT( all isPatSynRecordSelector pat_syn_sels )
        ; checkTc ( null data_sels || null pat_syn_sels )
                  ( mixedSelectors data_sels pat_syn_sels )

        -- STEP 1
        -- Figure out the tycon and data cons from the first field name
        ; let   -- It's OK to use the non-tc splitters here (for a selector)
              sel_id : _  = sel_ids

              mtycon :: Maybe TyCon
              mtycon = case idDetails sel_id of
                          RecSelId (RecSelData tycon) _ -> Just tycon
                          _ -> Nothing

              con_likes :: [ConLike]
              con_likes = case idDetails sel_id of
                             RecSelId (RecSelData tc) _
                                -> map RealDataCon (tyConDataCons tc)
                             RecSelId (RecSelPatSyn ps) _
                                -> [PatSynCon ps]
                             _  -> panic "tcRecordUpd"
                -- NB: for a data type family, the tycon is the instance tycon

              relevant_cons = conLikesWithFields con_likes upd_fld_occs
                -- A constructor is only relevant to this process if
                -- it contains *all* the fields that are being updated
                -- Other ones will cause a runtime error if they occur

        -- Step 2
        -- Check that at least one constructor has all the named fields
        -- i.e. has an empty set of bad fields returned by badFields
        ; checkTc (not (null relevant_cons)) (badFieldsUpd rbinds con_likes)

        -- Take apart a representative constructor
        ; let con1 = ASSERT( not (null relevant_cons) ) head relevant_cons
              (con1_tvs, _, _, _prov_theta, req_theta, con1_arg_tys, _)
                 = conLikeFullSig con1
              con1_flds   = map flLabel $ conLikeFieldLabels con1
              con1_tv_tys = mkTyVarTys con1_tvs
              con1_res_ty = case mtycon of
                              Just tc -> mkFamilyTyConApp tc con1_tv_tys
                              Nothing -> conLikeResTy con1 con1_tv_tys

        -- Check that we're not dealing with a unidirectional pattern
        -- synonym
        ; unless (isJust $ conLikeWrapId_maybe con1)
                  (nonBidirectionalErr (conLikeName con1))

        -- STEP 3    Note [Criteria for update]
        -- Check that each updated field is polymorphic; that is, its type
        -- mentions only the universally-quantified variables of the data con
        ; let flds1_w_tys  = zipEqual "tcExpr:RecConUpd" con1_flds con1_arg_tys
              bad_upd_flds = filter bad_fld flds1_w_tys
              con1_tv_set  = mkVarSet con1_tvs
              bad_fld (fld, ty) = fld `elem` upd_fld_occs &&
                                      not (tyVarsOfType ty `subVarSet` con1_tv_set)
        ; checkTc (null bad_upd_flds) (badFieldTypes bad_upd_flds)

        -- STEP 4  Note [Type of a record update]
        -- Figure out types for the scrutinee and result
        -- Both are of form (T a b c), with fresh type variables, but with
        -- common variables where the scrutinee and result must have the same type
        -- These are variables that appear in *any* arg of *any* of the
        -- relevant constructors *except* in the updated fields
        --
        ; let fixed_tvs = getFixedTyVars upd_fld_occs con1_tvs relevant_cons
              is_fixed_tv tv = tv `elemVarSet` fixed_tvs

              mk_inst_ty :: TvSubst -> (TKVar, TcType) -> TcM (TvSubst, TcType)
              -- Deals with instantiation of kind variables
              --   c.f. TcMType.tcInstTyVars
              mk_inst_ty subst (tv, result_inst_ty)
                | is_fixed_tv tv   -- Same as result type
                = return (extendTvSubst subst tv result_inst_ty, result_inst_ty)
                | otherwise        -- Fresh type, of correct kind
                = do { new_ty <- newFlexiTyVarTy (TcType.substTy subst (tyVarKind tv))
                     ; return (extendTvSubst subst tv new_ty, new_ty) }

        ; (result_subst, con1_tvs') <- tcInstTyVars con1_tvs
        ; let result_inst_tys = mkTyVarTys con1_tvs'

        ; (scrut_subst, scrut_inst_tys) <- mapAccumLM mk_inst_ty emptyTvSubst
                                                      (con1_tvs `zip` result_inst_tys)

        ; let rec_res_ty    = TcType.substTy result_subst con1_res_ty
              scrut_ty      = TcType.substTy scrut_subst  con1_res_ty
              con1_arg_tys' = map (TcType.substTy result_subst) con1_arg_tys

        ; co_res   <- unifyType rec_res_ty res_ty
        ; co_scrut <- unifyType record_tau scrut_ty

        -- STEP 5
        -- Typecheck the bindings
        ; rbinds'      <- tcRecordUpd con1 con1_arg_tys' rbinds

        -- STEP 6: Deal with the stupid theta
        ; let theta' = substTheta scrut_subst (conLikeStupidTheta con1)
        ; instStupidTheta RecordUpdOrigin theta'

        -- Step 7: make a cast for the scrutinee, in the
        --         case that it's from a data family
        ; let fam_co :: HsWrapper   -- RepT t1 .. tn ~R scrut_ty
              fam_co | Just tycon <- mtycon
                     , Just co_con <- tyConFamilyCoercion_maybe tycon
                     = mkWpCastR (mkTcUnbranchedAxInstCo co_con scrut_inst_tys)
                     | otherwise
                     = idHsWrapper

        -- Step 8: Check that the req constraints are satisfied
        -- For normal data constructors req_theta is empty but we must do
        -- this check for pattern synonyms.
        ; let req_theta' = substTheta scrut_subst req_theta
        ; req_wrap <- instCallConstraints RecordUpdOrigin req_theta'

        -- Phew!
        ; return $ mkHsWrapCo co_res $
<<<<<<< HEAD
          RecordUpd (mkLHsWrap fam_co (mkLHsWrapCo co_scrut record_expr'))
                    rbinds' relevant_cons scrut_inst_tys result_inst_tys req_wrap }
=======
          RecordUpd { rupd_expr = mkLHsWrap scrut_co record_expr'
                    , rupd_flds = rbinds'
                    , rupd_cons = relevant_cons, rupd_in_tys = scrut_inst_tys
                    , rupd_out_tys = result_inst_tys, rupd_wrap = req_wrap } }
>>>>>>> f40fe62d

tcExpr (HsRecFld f) res_ty
    = tcCheckRecSelId f res_ty

{-
************************************************************************
*                                                                      *
        Arithmetic sequences                    e.g. [a,b..]
        and their parallel-array counterparts   e.g. [: a,b.. :]

*                                                                      *
************************************************************************
-}

tcExpr (ArithSeq _ witness seq) res_ty
  = tcArithSeq witness seq res_ty

tcExpr (PArrSeq _ seq@(FromTo expr1 expr2)) res_ty
  = do  { (coi, elt_ty) <- matchExpectedPArrTy res_ty
        ; expr1' <- tcPolyExpr expr1 elt_ty
        ; expr2' <- tcPolyExpr expr2 elt_ty
        ; enumFromToP <- initDsTc $ dsDPHBuiltin enumFromToPVar
        ; enum_from_to <- newMethodFromName (PArrSeqOrigin seq)
                                 (idName enumFromToP) elt_ty
        ; return $ mkHsWrapCo coi
                     (PArrSeq enum_from_to (FromTo expr1' expr2')) }

tcExpr (PArrSeq _ seq@(FromThenTo expr1 expr2 expr3)) res_ty
  = do  { (coi, elt_ty) <- matchExpectedPArrTy res_ty
        ; expr1' <- tcPolyExpr expr1 elt_ty
        ; expr2' <- tcPolyExpr expr2 elt_ty
        ; expr3' <- tcPolyExpr expr3 elt_ty
        ; enumFromThenToP <- initDsTc $ dsDPHBuiltin enumFromThenToPVar
        ; eft <- newMethodFromName (PArrSeqOrigin seq)
                      (idName enumFromThenToP) elt_ty        -- !!!FIXME: chak
        ; return $ mkHsWrapCo coi
                     (PArrSeq eft (FromThenTo expr1' expr2' expr3')) }

tcExpr (PArrSeq _ _) _
  = panic "TcExpr.tcExpr: Infinite parallel array!"
    -- the parser shouldn't have generated it and the renamer shouldn't have
    -- let it through

{-
************************************************************************
*                                                                      *
                Template Haskell
*                                                                      *
************************************************************************
-}

tcExpr (HsSpliceE splice)        res_ty = tcSpliceExpr splice res_ty
tcExpr (HsBracket brack)         res_ty = tcTypedBracket   brack res_ty
tcExpr (HsRnBracketOut brack ps) res_ty = tcUntypedBracket brack ps res_ty

{-
************************************************************************
*                                                                      *
                Catch-all
*                                                                      *
************************************************************************
-}

tcExpr other _ = pprPanic "tcMonoExpr" (ppr other)
  -- Include ArrForm, ArrApp, which shouldn't appear at all
  -- Also HsTcBracketOut, HsQuasiQuoteE

{-
************************************************************************
*                                                                      *
                Arithmetic sequences [a..b] etc
*                                                                      *
************************************************************************
-}

tcArithSeq :: Maybe (SyntaxExpr Name) -> ArithSeqInfo Name -> TcRhoType
           -> TcM (HsExpr TcId)

tcArithSeq witness seq@(From expr) res_ty
  = do { (coi, elt_ty, wit') <- arithSeqEltType witness res_ty
       ; expr' <- tcPolyExpr expr elt_ty
       ; enum_from <- newMethodFromName (ArithSeqOrigin seq)
                              enumFromName elt_ty
       ; return $ mkHsWrapCo coi (ArithSeq enum_from wit' (From expr')) }

tcArithSeq witness seq@(FromThen expr1 expr2) res_ty
  = do { (coi, elt_ty, wit') <- arithSeqEltType witness res_ty
       ; expr1' <- tcPolyExpr expr1 elt_ty
       ; expr2' <- tcPolyExpr expr2 elt_ty
       ; enum_from_then <- newMethodFromName (ArithSeqOrigin seq)
                              enumFromThenName elt_ty
       ; return $ mkHsWrapCo coi (ArithSeq enum_from_then wit' (FromThen expr1' expr2')) }

tcArithSeq witness seq@(FromTo expr1 expr2) res_ty
  = do { (coi, elt_ty, wit') <- arithSeqEltType witness res_ty
       ; expr1' <- tcPolyExpr expr1 elt_ty
       ; expr2' <- tcPolyExpr expr2 elt_ty
       ; enum_from_to <- newMethodFromName (ArithSeqOrigin seq)
                              enumFromToName elt_ty
       ; return $ mkHsWrapCo coi (ArithSeq enum_from_to wit' (FromTo expr1' expr2')) }

tcArithSeq witness seq@(FromThenTo expr1 expr2 expr3) res_ty
  = do { (coi, elt_ty, wit') <- arithSeqEltType witness res_ty
        ; expr1' <- tcPolyExpr expr1 elt_ty
        ; expr2' <- tcPolyExpr expr2 elt_ty
        ; expr3' <- tcPolyExpr expr3 elt_ty
        ; eft <- newMethodFromName (ArithSeqOrigin seq)
                              enumFromThenToName elt_ty
        ; return $ mkHsWrapCo coi (ArithSeq eft wit' (FromThenTo expr1' expr2' expr3')) }

-----------------
arithSeqEltType :: Maybe (SyntaxExpr Name) -> TcRhoType
              -> TcM (TcCoercion, TcType, Maybe (SyntaxExpr Id))
arithSeqEltType Nothing res_ty
  = do { (coi, elt_ty) <- matchExpectedListTy res_ty
       ; return (coi, elt_ty, Nothing) }
arithSeqEltType (Just fl) res_ty
  = do { list_ty <- newFlexiTyVarTy liftedTypeKind
       ; fl' <- tcSyntaxOp ListOrigin fl (mkFunTy list_ty res_ty)
       ; (coi, elt_ty) <- matchExpectedListTy list_ty
       ; return (coi, elt_ty, Just fl') }

{-
************************************************************************
*                                                                      *
                Applications
*                                                                      *
************************************************************************
-}

tcApp :: LHsExpr Name -> [LHsExpr Name] -- Function and args
      -> TcRhoType -> TcM (HsExpr TcId) -- Translated fun and args

tcApp (L _ (HsPar e)) args res_ty
  = tcApp e args res_ty

tcApp (L _ (HsApp e1 e2)) args res_ty
  = tcApp e1 (e2:args) res_ty   -- Accumulate the arguments

tcApp (L loc (HsVar fun)) args res_ty
  | fun `hasKey` tagToEnumKey
  , [arg] <- args
  = tcTagToEnum loc fun arg res_ty

  | fun `hasKey` seqIdKey
  , [arg1,arg2] <- args
  = tcSeq loc fun arg1 arg2 res_ty

-- Look for applications of ambiguous record selectors to arguments
-- with type signatures, see Note [Disambiguating record fields]
tcApp (L loc (HsRecFld (Ambiguous lbl _))) args@(L _ arg:_) res_ty
  | Just sig_ty <- obviousSig arg
  = do { sig_tc_ty <- tcHsSigWcType ExprSigCtxt sig_ty
       ; sel_name <- disambiguateSelector lbl sig_tc_ty
       ; tcApp (L loc (HsRecFld (Unambiguous lbl sel_name))) args res_ty }

tcApp fun args res_ty
  = do  {   -- Type-check the function
        ; (fun1, fun_tau) <- tcInferFun fun

            -- Extract its argument types
        ; (co_fun, expected_arg_tys, actual_res_ty)
              <- matchExpectedFunTys (mk_app_msg fun) (length args) fun_tau

        -- Typecheck the result, thereby propagating
        -- info (if any) from result into the argument types
        -- Both actual_res_ty and res_ty are deeply skolemised
        -- Rather like tcWrapResult, but (perhaps for historical reasons)
        -- we do this before typechecking the arguments
        ; wrap_res <- addErrCtxtM (funResCtxt True (unLoc fun) actual_res_ty res_ty) $
                      tcSubTypeDS_NC GenSigCtxt actual_res_ty res_ty

        -- Typecheck the arguments
        ; args1 <- tcArgs fun args expected_arg_tys

        -- Assemble the result
        ; let fun2 = mkLHsWrapCo co_fun fun1
              app  = mkLHsWrap wrap_res (foldl mkHsApp fun2 args1)

        ; return (unLoc app) }


mk_app_msg :: LHsExpr Name -> SDoc
mk_app_msg fun = sep [ ptext (sLit "The function") <+> quotes (ppr fun)
                     , ptext (sLit "is applied to")]

----------------
tcInferFun :: LHsExpr Name -> TcM (LHsExpr TcId, TcRhoType)
-- Infer and instantiate the type of a function
tcInferFun (L loc (HsVar name))
  = do { (fun, ty) <- setSrcSpan loc (tcInferId name)
               -- Don't wrap a context around a plain Id
       ; return (L loc fun, ty) }

tcInferFun (L loc (HsRecFld f))
  = do { (fun, ty) <- setSrcSpan loc (tcInferRecSelId f)
               -- Don't wrap a context around a plain Id
       ; return (L loc fun, ty) }

tcInferFun fun
  = do { (fun, fun_ty) <- tcInfer (tcMonoExpr fun)

         -- Zonk the function type carefully, to expose any polymorphism
         -- E.g. (( \(x::forall a. a->a). blah ) e)
         -- We can see the rank-2 type of the lambda in time to generalise e
       ; fun_ty' <- zonkTcType fun_ty

       ; (wrap, rho) <- deeplyInstantiate AppOrigin fun_ty'
       ; return (mkLHsWrap wrap fun, rho) }

----------------
tcArgs :: LHsExpr Name                          -- The function (for error messages)
       -> [LHsExpr Name] -> [TcSigmaType]       -- Actual arguments and expected arg types
       -> TcM [LHsExpr TcId]                    -- Resulting args

tcArgs fun args expected_arg_tys
  = mapM (tcArg fun) (zip3 args expected_arg_tys [1..])

----------------
tcArg :: LHsExpr Name                           -- The function (for error messages)
       -> (LHsExpr Name, TcSigmaType, Int)      -- Actual argument and expected arg type
       -> TcM (LHsExpr TcId)                    -- Resulting argument
tcArg fun (arg, ty, arg_no) = addErrCtxt (funAppCtxt fun arg arg_no)
                                         (tcPolyExprNC arg ty)

----------------
tcTupArgs :: [LHsTupArg Name] -> [TcSigmaType] -> TcM [LHsTupArg TcId]
tcTupArgs args tys
  = ASSERT( equalLength args tys ) mapM go (args `zip` tys)
  where
    go (L l (Missing {}),   arg_ty) = return (L l (Missing arg_ty))
    go (L l (Present expr), arg_ty) = do { expr' <- tcPolyExpr expr arg_ty
                                         ; return (L l (Present expr')) }

----------------
unifyOpFunTysWrap :: LHsExpr Name -> Arity -> TcRhoType
                  -> TcM (TcCoercion, [TcSigmaType], TcRhoType)
-- A wrapper for matchExpectedFunTys
unifyOpFunTysWrap op arity ty = matchExpectedFunTys herald arity ty
  where
    herald = ptext (sLit "The operator") <+> quotes (ppr op) <+> ptext (sLit "takes")

---------------------------
tcSyntaxOp :: CtOrigin -> HsExpr Name -> TcType -> TcM (HsExpr TcId)
-- Typecheck a syntax operator, checking that it has the specified type
-- The operator is always a variable at this stage (i.e. renamer output)
-- This version assumes res_ty is a monotype
tcSyntaxOp orig (HsVar op) res_ty = do { (expr, rho) <- tcInferIdWithOrig orig (nameRdrName op) op
                                       ; tcWrapResult expr rho res_ty }
tcSyntaxOp _ other         _      = pprPanic "tcSyntaxOp" (ppr other)

{-
Note [Push result type in]
~~~~~~~~~~~~~~~~~~~~~~~~~~
Unify with expected result before type-checking the args so that the
info from res_ty percolates to args.  This is when we might detect a
too-few args situation.  (One can think of cases when the opposite
order would give a better error message.)
experimenting with putting this first.

Here's an example where it actually makes a real difference

   class C t a b | t a -> b
   instance C Char a Bool

   data P t a = forall b. (C t a b) => MkP b
   data Q t   = MkQ (forall a. P t a)

   f1, f2 :: Q Char;
   f1 = MkQ (MkP True)
   f2 = MkQ (MkP True :: forall a. P Char a)

With the change, f1 will type-check, because the 'Char' info from
the signature is propagated into MkQ's argument. With the check
in the other order, the extra signature in f2 is reqd.


************************************************************************
*                                                                      *
                Expressions with a type signature
                        expr :: type
*                                                                      *
********************************************************************* -}

tcExprSig :: LHsExpr Name -> TcIdSigInfo -> TcM (LHsExpr TcId, TcType)
tcExprSig expr sig@(TISI { sig_bndr  = s_bndr
                         , sig_skols = skol_prs
                         , sig_theta = theta
                         , sig_tau   = tau })
  | null skol_prs  -- Fast path when there is no quantification at all
  , null theta
  , CompleteSig {} <- s_bndr
  = do { expr' <- tcPolyExprNC expr tau
       ; return (expr', tau) }

  | CompleteSig poly_id <- s_bndr
  = do { given <- newEvVars theta
       ; (ev_binds, expr') <- checkConstraints skol_info skol_tvs given $
                              tcExtendTyVarEnvFromSig sig $
                              tcPolyExprNC expr tau

       ; let poly_wrap = mkWpTyLams   skol_tvs
                         <.> mkWpLams given
                         <.> mkWpLet  ev_binds
       ; return (mkLHsWrap poly_wrap expr', idType poly_id) }

  | PartialSig { sig_name = name } <- s_bndr
  = do { (tclvl, wanted, expr') <- pushLevelAndCaptureConstraints  $
                                   tcExtendTyVarEnvFromSig sig $
                                   tcPolyExprNC expr tau
       ; (qtvs, givens, ev_binds)
                 <- simplifyInfer tclvl False [sig] [(name, tau)] wanted
       ; tau <- zonkTcType tau
       ; let inferred_theta = map evVarPred givens
             tau_tvs        = tyVarsOfType tau
       ; (my_tv_set, my_theta) <- chooseInferredQuantifiers inferred_theta tau_tvs (Just sig)
       ; let my_tvs = filter (`elemVarSet` my_tv_set) qtvs   -- Maintain original order
             inferred_sigma = mkSigmaTy qtvs   inferred_theta tau
             my_sigma       = mkSigmaTy my_tvs my_theta       tau
       ; wrap <- if inferred_sigma `eqType` my_sigma
                 then return idHsWrapper  -- Fast path; also avoids complaint when we infer
                                          -- an ambiguouse type and have AllowAmbiguousType
                                          -- e..g infer  x :: forall a. F a -> Int
                 else tcSubType_NC ExprSigCtxt inferred_sigma my_sigma

       ; let poly_wrap = wrap
                         <.> mkWpTyLams qtvs
                         <.> mkWpLams givens
                         <.> mkWpLet  ev_binds
       ; return (mkLHsWrap poly_wrap expr', mkSigmaTy qtvs theta tau) }

  | otherwise = panic "tcExprSig"   -- Can't happen
  where
    skol_info = SigSkol ExprSigCtxt (mkPhiTy theta tau)
    skol_tvs = map snd skol_prs

{- *********************************************************************
*                                                                      *
                 tcInferId
*                                                                      *
********************************************************************* -}

tcCheckId :: Name -> TcRhoType -> TcM (HsExpr TcId)
tcCheckId name res_ty
  = do { (expr, actual_res_ty) <- tcInferId name
       ; traceTc "tcCheckId" (vcat [ppr name, ppr actual_res_ty, ppr res_ty])
       ; addErrCtxtM (funResCtxt False (HsVar name) actual_res_ty res_ty) $
         tcWrapResult expr actual_res_ty res_ty }

tcCheckRecSelId :: AmbiguousFieldOcc Name -> TcRhoType -> TcM (HsExpr TcId)
tcCheckRecSelId f@(Unambiguous _ _) res_ty
  = do { (expr, actual_res_ty) <- tcInferRecSelId f
       ; addErrCtxtM (funResCtxt False (HsRecFld f) actual_res_ty res_ty) $
         tcWrapResult expr actual_res_ty res_ty }
tcCheckRecSelId (Ambiguous lbl _) res_ty
  = case tcSplitFunTy_maybe res_ty of
      Nothing       -> ambiguousSelector lbl
      Just (arg, _) -> do { sel_name <- disambiguateSelector lbl arg
                          ; tcCheckRecSelId (Unambiguous lbl sel_name) res_ty }

------------------------
tcInferId :: Name -> TcM (HsExpr TcId, TcRhoType)
-- Infer type, and deeply instantiate
tcInferId n = tcInferIdWithOrig (OccurrenceOf n) (nameRdrName n) n

tcInferRecSelId :: AmbiguousFieldOcc Name -> TcM (HsExpr TcId, TcRhoType)
tcInferRecSelId (Unambiguous lbl sel)
  = tcInferIdWithOrig (OccurrenceOfRecSel lbl) lbl sel
tcInferRecSelId (Ambiguous lbl _)
  = ambiguousSelector lbl

------------------------
tcInferIdWithOrig :: CtOrigin -> RdrName -> Name ->
                         TcM (HsExpr TcId, TcRhoType)
-- Look up an occurrence of an Id, and instantiate it (deeply)
tcInferIdWithOrig orig lbl id_name
  | id_name `hasKey` tagToEnumKey
  = failWithTc (ptext (sLit "tagToEnum# must appear applied to one argument"))
        -- tcApp catches the case (tagToEnum# arg)

  | id_name `hasKey` assertIdKey
  = do { dflags <- getDynFlags
       ; if gopt Opt_IgnoreAsserts dflags
         then tc_infer_id orig lbl id_name
         else tc_infer_assert orig }

  | otherwise
  = tc_infer_id orig lbl id_name

tc_infer_assert :: CtOrigin -> TcM (HsExpr TcId, TcRhoType)
-- Deal with an occurrence of 'assert'
-- See Note [Adding the implicit parameter to 'assert']
tc_infer_assert orig
  = do { assert_error_id <- tcLookupId assertErrorName
       ; (wrap, id_rho) <- deeplyInstantiate orig (idType assert_error_id)
       ; return (mkHsWrap wrap (HsVar assert_error_id), id_rho)
       }

tc_infer_id :: CtOrigin -> RdrName -> Name -> TcM (HsExpr TcId, TcRhoType)
-- Return type is deeply instantiated
tc_infer_id orig lbl id_name
 = do { thing <- tcLookup id_name
      ; case thing of
             ATcId { tct_id = id }
               -> do { check_naughty id        -- Note [Local record selectors]
                     ; checkThLocalId id
                     ; inst_normal_id id }

             AGlobal (AnId id)
               -> do { check_naughty id
                     ; inst_normal_id id }
                    -- A global cannot possibly be ill-staged
                    -- nor does it need the 'lifting' treatment
                    -- hence no checkTh stuff here

             AGlobal (AConLike cl) -> case cl of
                 RealDataCon con -> inst_data_con con
                 PatSynCon ps    -> tcPatSynBuilderOcc orig ps

             _ -> failWithTc $
                  ppr thing <+> ptext (sLit "used where a value identifier was expected") }
  where
    inst_normal_id id
      = do { (wrap, rho) <- deeplyInstantiate orig (idType id)
           ; return (mkHsWrap wrap (HsVar id), rho) }

    inst_data_con con
       -- For data constructors,
       --   * Must perform the stupid-theta check
       --   * No need to deeply instantiate because type has all foralls at top
       = do { let wrap_id           = dataConWrapId con
                  (tvs, theta, rho) = tcSplitSigmaTy (idType wrap_id)
            ; (subst, tvs') <- tcInstTyVars tvs
            ; let tys'   = mkTyVarTys tvs'
                  theta' = substTheta subst theta
                  rho'   = substTy subst rho
            ; wrap <- instCall orig tys' theta'
            ; addDataConStupidTheta con tys'
            ; return (mkHsWrap wrap (HsVar wrap_id), rho') }

    check_naughty id
      | isNaughtyRecordSelector id = failWithTc (naughtyRecordSel lbl)
      | otherwise                  = return ()

{-
Note [Adding the implicit parameter to 'assert']
~~~~~~~~~~~~~~~~~~~~~~~~~~~~~~~~~~~~~~~~~~~~~~~~
The typechecker transforms (assert e1 e2) to (assertError e1 e2).
This isn't really the Right Thing because there's no way to "undo"
if you want to see the original source code in the typechecker
output.  We'll have fix this in due course, when we care more about
being able to reconstruct the exact original program.

Note [tagToEnum#]
~~~~~~~~~~~~~~~~~
Nasty check to ensure that tagToEnum# is applied to a type that is an
enumeration TyCon.  Unification may refine the type later, but this
check won't see that, alas.  It's crude, because it relies on our
knowing *now* that the type is ok, which in turn relies on the
eager-unification part of the type checker pushing enough information
here.  In theory the Right Thing to do is to have a new form of
constraint but I definitely cannot face that!  And it works ok as-is.

Here's are two cases that should fail
        f :: forall a. a
        f = tagToEnum# 0        -- Can't do tagToEnum# at a type variable

        g :: Int
        g = tagToEnum# 0        -- Int is not an enumeration

When data type families are involved it's a bit more complicated.
     data family F a
     data instance F [Int] = A | B | C
Then we want to generate something like
     tagToEnum# R:FListInt 3# |> co :: R:FListInt ~ F [Int]
Usually that coercion is hidden inside the wrappers for
constructors of F [Int] but here we have to do it explicitly.

It's all grotesquely complicated.
-}

tcSeq :: SrcSpan -> Name -> LHsExpr Name -> LHsExpr Name
      -> TcRhoType -> TcM (HsExpr TcId)
-- (seq e1 e2) :: res_ty
-- We need a special typing rule because res_ty can be unboxed
-- See Note [Typing rule for seq]
tcSeq loc fun_name arg1 arg2 res_ty
  = do  { fun <- tcLookupId fun_name
        ; (arg1', arg1_ty) <- tcInfer (tcMonoExpr arg1)
        ; arg2' <- tcMonoExpr arg2 res_ty
        ; let fun'    = L loc (HsWrap ty_args (HsVar fun))
              ty_args = WpTyApp res_ty <.> WpTyApp arg1_ty
        ; return (HsApp (L loc (HsApp fun' arg1')) arg2') }

tcTagToEnum :: SrcSpan -> Name -> LHsExpr Name -> TcRhoType -> TcM (HsExpr TcId)
-- tagToEnum# :: forall a. Int# -> a
-- See Note [tagToEnum#]   Urgh!
tcTagToEnum loc fun_name arg res_ty
  = do  { fun <- tcLookupId fun_name
        ; ty' <- zonkTcType res_ty

        -- Check that the type is algebraic
        ; let mb_tc_app = tcSplitTyConApp_maybe ty'
              Just (tc, tc_args) = mb_tc_app
        ; checkTc (isJust mb_tc_app)
                  (mk_error ty' doc1)

        -- Look through any type family
        ; fam_envs <- tcGetFamInstEnvs
        ; let (rep_tc, rep_args, coi) = tcLookupDataFamInst fam_envs tc tc_args
             -- coi :: tc tc_args ~R rep_tc rep_args

        ; checkTc (isEnumerationTyCon rep_tc)
                  (mk_error ty' doc2)

        ; arg' <- tcMonoExpr arg intPrimTy
        ; let fun' = L loc (HsWrap (WpTyApp rep_ty) (HsVar fun))
              rep_ty = mkTyConApp rep_tc rep_args

        ; return (mkHsWrapCoR (mkTcSymCo $ TcCoercion coi) $ HsApp fun' arg') }
                  -- coi is a Representational coercion
  where
    doc1 = vcat [ ptext (sLit "Specify the type by giving a type signature")
                , ptext (sLit "e.g. (tagToEnum# x) :: Bool") ]
    doc2 = ptext (sLit "Result type must be an enumeration type")

    mk_error :: TcType -> SDoc -> SDoc
    mk_error ty what
      = hang (ptext (sLit "Bad call to tagToEnum#")
               <+> ptext (sLit "at type") <+> ppr ty)
           2 what

{-
************************************************************************
*                                                                      *
                 Template Haskell checks
*                                                                      *
************************************************************************
-}

checkThLocalId :: Id -> TcM ()
checkThLocalId id
  = do  { mb_local_use <- getStageAndBindLevel (idName id)
        ; case mb_local_use of
             Just (top_lvl, bind_lvl, use_stage)
                | thLevel use_stage > bind_lvl
                , isNotTopLevel top_lvl
                -> checkCrossStageLifting id use_stage
             _  -> return ()   -- Not a locally-bound thing, or
                               -- no cross-stage link
    }

--------------------------------------
checkCrossStageLifting :: Id -> ThStage -> TcM ()
-- If we are inside typed brackets, and (use_lvl > bind_lvl)
-- we must check whether there's a cross-stage lift to do
-- Examples   \x -> [|| x ||]
--            [|| map ||]
-- There is no error-checking to do, because the renamer did that
--
-- This is similar to checkCrossStageLifting in RnSplice, but
-- this code is applied to *typed* brackets.

checkCrossStageLifting id (Brack _ (TcPending ps_var lie_var))
  =     -- Nested identifiers, such as 'x' in
        -- E.g. \x -> [|| h x ||]
        -- We must behave as if the reference to x was
        --      h $(lift x)
        -- We use 'x' itself as the splice proxy, used by
        -- the desugarer to stitch it all back together.
        -- If 'x' occurs many times we may get many identical
        -- bindings of the same splice proxy, but that doesn't
        -- matter, although it's a mite untidy.
    do  { let id_ty = idType id
        ; checkTc (isTauTy id_ty) (polySpliceErr id)
               -- If x is polymorphic, its occurrence sites might
               -- have different instantiations, so we can't use plain
               -- 'x' as the splice proxy name.  I don't know how to
               -- solve this, and it's probably unimportant, so I'm
               -- just going to flag an error for now

        ; lift <- if isStringTy id_ty then
                     do { sid <- tcLookupId THNames.liftStringName
                                     -- See Note [Lifting strings]
                        ; return (HsVar sid) }
                  else
                     setConstraintVar lie_var   $
                          -- Put the 'lift' constraint into the right LIE
                     newMethodFromName (OccurrenceOf (idName id))
                                       THNames.liftName id_ty

                   -- Update the pending splices
        ; ps <- readMutVar ps_var
        ; let pending_splice = PendingTcSplice (idName id) (nlHsApp (noLoc lift) (nlHsVar id))
        ; writeMutVar ps_var (pending_splice : ps)

        ; return () }

checkCrossStageLifting _ _ = return ()

polySpliceErr :: Id -> SDoc
polySpliceErr id
  = ptext (sLit "Can't splice the polymorphic local variable") <+> quotes (ppr id)

{-
Note [Lifting strings]
~~~~~~~~~~~~~~~~~~~~~~
If we see $(... [| s |] ...) where s::String, we don't want to
generate a mass of Cons (CharL 'x') (Cons (CharL 'y') ...)) etc.
So this conditional short-circuits the lifting mechanism to generate
(liftString "xy") in that case.  I didn't want to use overlapping instances
for the Lift class in TH.Syntax, because that can lead to overlapping-instance
errors in a polymorphic situation.

If this check fails (which isn't impossible) we get another chance; see
Note [Converting strings] in Convert.hs

Local record selectors
~~~~~~~~~~~~~~~~~~~~~~
Record selectors for TyCons in this module are ordinary local bindings,
which show up as ATcIds rather than AGlobals.  So we need to check for
naughtiness in both branches.  c.f. TcTyClsBindings.mkAuxBinds.


************************************************************************
*                                                                      *
\subsection{Record bindings}
*                                                                      *
************************************************************************
-}

getFixedTyVars :: [FieldLabelString] -> [TyVar] -> [ConLike] -> TyVarSet
-- These tyvars must not change across the updates
getFixedTyVars upd_fld_occs univ_tvs cons
      = mkVarSet [tv1 | con <- cons
                      , let (u_tvs, _, eqspec, prov_theta
                             , req_theta, arg_tys, _)
                              = conLikeFullSig con
                            theta = eqSpecPreds eqspec
                                     ++ prov_theta
                                     ++ req_theta
                            flds = conLikeFieldLabels con
                            fixed_tvs = exactTyVarsOfTypes fixed_tys
                                    -- fixed_tys: See Note [Type of a record update]
                                        `unionVarSet` tyVarsOfTypes theta
                                    -- Universally-quantified tyvars that
                                    -- appear in any of the *implicit*
                                    -- arguments to the constructor are fixed
                                    -- See Note [Implict type sharing]

                            fixed_tys = [ty | (fl, ty) <- zip flds arg_tys
                                            , not (flLabel fl `elem` upd_fld_occs)]
                      , (tv1,tv) <- univ_tvs `zip` u_tvs
                      , tv `elemVarSet` fixed_tvs ]

{-
Note [Disambiguating record fields]
~~~~~~~~~~~~~~~~~~~~~~~~~~~~~~~~~~~
When the -XDuplicateRecordFields extension is used, and the renamer
encounters a record selector or update that it cannot immediately
disambiguate (because it involves fields that belong to multiple
datatypes), it will defer resolution of the ambiguity to the
typechecker.  In this case, the `Ambiguous` constructor of
`AmbiguousFieldOcc` is used.

Consider the following definitions:

        data S = MkS { foo :: Int }
        data T = MkT { foo :: Int, bar :: Int }
        data U = MkU { bar :: Int, baz :: Int }

When the renamer sees `foo` as a selector or an update, it will not
know which parent datatype is in use.

For selectors, there are two possible ways to disambiguate:

1. Check if the pushed-in type is a function whose domain is a
   datatype, for example:

       f s = (foo :: S -> Int) s

       g :: T -> Int
       g = foo

    This is checked by `tcCheckRecSelId` when checking `HsRecFld foo`.

2. Check if the selector is applied to an argument that has a type
   signature, for example:

       h = foo (s :: S)

    This is checked by `tcApp`.


Updates are slightly more complex.  The `disambiguateRecordBinds`
function tries to determine the parent datatype in three ways:

1. Check for types that have all the fields being updated. For example:

        f x = x { foo = 3, bar = 2 }

   Here `f` must be updating `T` because neither `S` nor `U` have
   both fields. This may also discover that no possible type exists.
   For example the following will be rejected:

        f' x = x { foo = 3, baz = 3 }

2. Use the type being pushed in, if it is already a TyConApp. The
   following are valid updates to `T`:

        g :: T -> T
        g x = x { foo = 3 }

        g' x = x { foo = 3 } :: T

3. Use the type signature of the record expression, if it exists and
   is a TyConApp. Thus this is valid update to `T`:

        h x = (x :: T) { foo = 3 }


Note that we do not look up the types of variables being updated, and
no constraint-solving is performed, so for example the following will
be rejected as ambiguous:

     let bad (s :: S) = foo s

     let r :: T
         r = blah
     in r { foo = 3 }

     \r. (r { foo = 3 },  r :: T )

We could add further tests, of a more heuristic nature. For example,
rather than looking for an explicit signature, we could try to infer
the type of the argument to a selector or the record expression being
updated, in case we are lucky enough to get a TyConApp straight
away. However, it might be hard for programmers to predict whether a
particular update is sufficiently obvious for the signature to be
omitted. Moreover, this might change the behaviour of typechecker in
non-obvious ways.

See also Note [HsRecField and HsRecUpdField] in HsPat.
-}

-- Given a RdrName that refers to multiple record fields, and the type
-- of its argument, try to determine the name of the selector that is
-- meant.
disambiguateSelector :: RdrName -> Type -> RnM Name
disambiguateSelector rdr parent_type
 = do { fam_inst_envs <- tcGetFamInstEnvs
      ; case tyConOf fam_inst_envs parent_type of
          Nothing -> ambiguousSelector rdr
          Just p  ->
            do { xs <- lookupParents rdr
               ; let parent = RecSelData p
               ; case lookup parent xs of
                   Just gre -> do { addUsedGRE True gre
                                  ; return (gre_name gre) }
                   Nothing  -> failWithTc (fieldNotInType parent rdr) } }

-- This field name really is ambiguous, so add a suitable "ambiguous
-- occurrence" error, then give up.
ambiguousSelector :: RdrName -> RnM a
ambiguousSelector rdr
  = do { env <- getGlobalRdrEnv
       ; let gres = lookupGRE_RdrName rdr env
       ; setErrCtxt [] $ addNameClashErrRn rdr gres
       ; failM }

-- Disambiguate the fields in a record update.
-- See Note [Disambiguating record fields]
disambiguateRecordBinds :: LHsExpr Name -> TcType
                        -> [LHsRecUpdField Name] -> Type
                        -> TcM [LHsRecField' (AmbiguousFieldOcc Id) (LHsExpr Name)]
disambiguateRecordBinds record_expr record_tau rbnds res_ty
    -- Are all the fields unambiguous?
  = case mapM isUnambiguous rbnds of
                     -- If so, just skip to looking up the Ids
                     -- Always the case if DuplicateRecordFields is off
      Just rbnds' -> mapM lookupSelector rbnds'
      Nothing     -> -- If not, try to identify a single parent
        do { fam_inst_envs <- tcGetFamInstEnvs
             -- Look up the possible parents for each field
           ; rbnds_with_parents <- getUpdFieldsParents
           ; let possible_parents = map (map fst . snd) rbnds_with_parents
             -- Identify a single parent
           ; p <- identifyParent fam_inst_envs possible_parents
             -- Pick the right selector with that parent for each field
           ; checkNoErrs $ mapM (pickParent p) rbnds_with_parents }
  where
    -- Extract the selector name of a field update if it is unambiguous
    isUnambiguous :: LHsRecUpdField Name -> Maybe (LHsRecUpdField Name, Name)
    isUnambiguous x = case unLoc (hsRecFieldLbl (unLoc x)) of
                        Unambiguous _ sel_name -> Just (x, sel_name)
                        Ambiguous{}            -> Nothing

    -- Look up the possible parents and selector GREs for each field
    getUpdFieldsParents :: TcM [(LHsRecUpdField Name
                                , [(RecSelParent, GlobalRdrElt)])]
    getUpdFieldsParents
      = fmap (zip rbnds) $ mapM
          (lookupParents . unLoc . hsRecUpdFieldRdr . unLoc)
          rbnds

    -- Given a the lists of possible parents for each field,
    -- identify a single parent
    identifyParent :: FamInstEnvs -> [[RecSelParent]] -> TcM RecSelParent
    identifyParent fam_inst_envs possible_parents
      = case foldr1 intersect possible_parents of
        -- No parents for all fields: record update is ill-typed
        []  -> failWithTc (noPossibleParents rbnds)

        -- Exactly one datatype with all the fields: use that
        [p] -> return p

        -- Multiple possible parents: try harder to disambiguate
        -- Can we get a parent TyCon from the pushed-in type?
        _:_ | Just p <- tyConOf fam_inst_envs res_ty -> return (RecSelData p)

        -- Does the expression being updated have a type signature?
        -- If so, try to extract a parent TyCon from it
            | Just {} <- obviousSig (unLoc record_expr)
            , Just tc <- tyConOf fam_inst_envs record_tau
            -> return (RecSelData tc)

        -- Nothing else we can try...
        _ -> failWithTc badOverloadedUpdate

    -- Make a field unambiguous by choosing the given parent.
    -- Emits an error if the field cannot have that parent,
    -- e.g. if the user writes
    --     r { x = e } :: T
    -- where T does not have field x.
    pickParent :: RecSelParent
               -> (LHsRecUpdField Name, [(RecSelParent, GlobalRdrElt)])
               -> TcM (LHsRecField' (AmbiguousFieldOcc Id) (LHsExpr Name))
    pickParent p (upd, xs)
      = case lookup p xs of
                      -- Phew! The parent is valid for this field.
                      -- Previously ambiguous fields must be marked as
                      -- used now that we know which one is meant, but
                      -- unambiguous ones shouldn't be recorded again
                      -- (giving duplicate deprecation warnings).
          Just gre -> do { unless (null (tail xs)) $ do
                             let L loc _ = hsRecFieldLbl (unLoc upd)
                             setSrcSpan loc $ addUsedGRE True gre
                         ; lookupSelector (upd, gre_name gre) }
                      -- The field doesn't belong to this parent, so report
                      -- an error but keep going through all the fields
          Nothing  -> do { addErrTc (fieldNotInType p
                                      (unLoc (hsRecUpdFieldRdr (unLoc upd))))
                         ; lookupSelector (upd, gre_name (snd (head xs))) }

    -- Given a (field update, selector name) pair, look up the
    -- selector to give a field update with an unambiguous Id
    lookupSelector :: (LHsRecUpdField Name, Name)
                   -> TcM (LHsRecField' (AmbiguousFieldOcc Id) (LHsExpr Name))
    lookupSelector (L l upd, n)
      = do { i <- tcLookupId n
           ; let L loc af = hsRecFieldLbl upd
                 lbl      = rdrNameAmbiguousFieldOcc af
           ; return $ L l upd { hsRecFieldLbl = L loc (Unambiguous lbl i) } }


-- Extract the outermost TyCon of a type, if there is one; for
-- data families this is the representation tycon (because that's
-- where the fields live).
tyConOf :: FamInstEnvs -> Type -> Maybe TyCon
tyConOf fam_inst_envs ty = case tcSplitTyConApp_maybe ty of
  Just (tc, tys) -> Just (fstOf3 (tcLookupDataFamInst fam_inst_envs tc tys))
  Nothing        -> Nothing

-- For an ambiguous record field, find all the candidate record
-- selectors (as GlobalRdrElts) and their parents.
lookupParents :: RdrName -> RnM [(RecSelParent, GlobalRdrElt)]
lookupParents rdr
  = do { env <- getGlobalRdrEnv
       ; let gres = lookupGRE_RdrName rdr env
       ; mapM lookupParent gres }
  where
    lookupParent :: GlobalRdrElt -> RnM (RecSelParent, GlobalRdrElt)
    lookupParent gre = do { id <- tcLookupId (gre_name gre)
                          ; if isRecordSelector id
                              then return (recordSelectorTyCon id, gre)
                              else failWithTc (notSelector (gre_name gre)) }

-- A type signature on the argument of an ambiguous record selector or
-- the record expression in an update must be "obvious", i.e. the
-- outermost constructor ignoring parentheses.
obviousSig :: HsExpr Name -> Maybe (LHsSigWcType Name)
obviousSig (ExprWithTySig _ ty) = Just ty
obviousSig (HsPar p)            = obviousSig (unLoc p)
obviousSig _                    = Nothing


{-
Game plan for record bindings
~~~~~~~~~~~~~~~~~~~~~~~~~~~~~
1. Find the TyCon for the bindings, from the first field label.

2. Instantiate its tyvars and unify (T a1 .. an) with expected_ty.

For each binding field = value

3. Instantiate the field type (from the field label) using the type
   envt from step 2.

4  Type check the value using tcArg, passing the field type as
   the expected argument type.

This extends OK when the field types are universally quantified.
-}

tcRecordBinds
        :: ConLike
        -> [TcType]     -- Expected type for each field
        -> HsRecordBinds Name
        -> TcM (HsRecordBinds TcId)

tcRecordBinds con_like arg_tys (HsRecFields rbinds dd)
  = do  { mb_binds <- mapM do_bind rbinds
        ; return (HsRecFields (catMaybes mb_binds) dd) }
  where
    fields = map flLabel $ conLikeFieldLabels con_like
    flds_w_tys = zipEqual "tcRecordBinds" fields arg_tys

    do_bind :: LHsRecField Name (LHsExpr Name)
            -> TcM (Maybe (LHsRecField TcId (LHsExpr TcId)))
    do_bind (L l fld@(HsRecField { hsRecFieldLbl = f
                                 , hsRecFieldArg = rhs }))

      = do { mb <- tcRecordField con_like flds_w_tys f rhs
           ; case mb of
               Nothing         -> return Nothing
               Just (f', rhs') -> return (Just (L l (fld { hsRecFieldLbl = f'
                                                          , hsRecFieldArg = rhs' }))) }

tcRecordUpd
        :: ConLike
        -> [TcType]     -- Expected type for each field
        -> [LHsRecField' (AmbiguousFieldOcc Id) (LHsExpr Name)]
        -> TcM [LHsRecUpdField TcId]

tcRecordUpd con_like arg_tys rbinds = fmap catMaybes $ mapM do_bind rbinds
  where
    flds_w_tys = zipEqual "tcRecordUpd" (map flLabel $ conLikeFieldLabels con_like) arg_tys

    do_bind :: LHsRecField' (AmbiguousFieldOcc Id) (LHsExpr Name) -> TcM (Maybe (LHsRecUpdField TcId))
    do_bind (L l fld@(HsRecField { hsRecFieldLbl = L loc af
                                 , hsRecFieldArg = rhs }))
      = do { let lbl = rdrNameAmbiguousFieldOcc af
                 sel_id = selectorAmbiguousFieldOcc af
                 f = L loc (FieldOcc lbl (idName sel_id))
           ; mb <- tcRecordField con_like flds_w_tys f rhs
           ; case mb of
               Nothing         -> return Nothing
               Just (f', rhs') -> return (Just (L l (fld { hsRecFieldLbl = L loc (Unambiguous lbl (selectorFieldOcc (unLoc f')))
                                                         , hsRecFieldArg = rhs' }))) }

tcRecordField :: ConLike -> Assoc FieldLabelString Type -> LFieldOcc Name -> LHsExpr Name
              -> TcM (Maybe (LFieldOcc Id, LHsExpr Id))
tcRecordField con_like flds_w_tys (L loc (FieldOcc lbl sel_name)) rhs
  | Just field_ty <- assocMaybe flds_w_tys field_lbl
      = addErrCtxt (fieldCtxt field_lbl) $
        do { rhs' <- tcPolyExprNC rhs field_ty
           ; let field_id = mkUserLocal (nameOccName sel_name)
                                        (nameUnique sel_name)
                                        field_ty loc
                -- Yuk: the field_id has the *unique* of the selector Id
                --          (so we can find it easily)
                --      but is a LocalId with the appropriate type of the RHS
                --          (so the desugarer knows the type of local binder to make)
           ; return (Just (L loc (FieldOcc lbl field_id), rhs')) }
      | otherwise
      = do { addErrTc (badFieldCon con_like field_lbl)
           ; return Nothing }
  where
        field_lbl = occNameFS $ rdrNameOcc lbl


checkMissingFields ::  ConLike -> HsRecordBinds Name -> TcM ()
checkMissingFields con_like rbinds
  | null field_labels   -- Not declared as a record;
                        -- But C{} is still valid if no strict fields
  = if any isBanged field_strs then
        -- Illegal if any arg is strict
        addErrTc (missingStrictFields con_like [])
    else
        return ()

  | otherwise = do              -- A record
    unless (null missing_s_fields)
           (addErrTc (missingStrictFields con_like missing_s_fields))

    warn <- woptM Opt_WarnMissingFields
    unless (not (warn && notNull missing_ns_fields))
           (warnTc True (missingFields con_like missing_ns_fields))

  where
    missing_s_fields
        = [ flLabel fl | (fl, str) <- field_info,
                 isBanged str,
                 not (fl `elemField` field_names_used)
          ]
    missing_ns_fields
        = [ flLabel fl | (fl, str) <- field_info,
                 not (isBanged str),
                 not (fl `elemField` field_names_used)
          ]

    field_names_used = hsRecFields rbinds
    field_labels     = conLikeFieldLabels con_like

    field_info = zipEqual "missingFields"
                          field_labels
                          field_strs

    field_strs = conLikeImplBangs con_like

    fl `elemField` flds = any (\ fl' -> flSelector fl == fl') flds

{-
************************************************************************
*                                                                      *
\subsection{Errors and contexts}
*                                                                      *
************************************************************************

Boring and alphabetical:
-}

addExprErrCtxt :: LHsExpr Name -> TcM a -> TcM a
addExprErrCtxt expr = addErrCtxt (exprCtxt expr)

exprCtxt :: LHsExpr Name -> SDoc
exprCtxt expr
  = hang (ptext (sLit "In the expression:")) 2 (ppr expr)

fieldCtxt :: FieldLabelString -> SDoc
fieldCtxt field_name
  = ptext (sLit "In the") <+> quotes (ppr field_name) <+> ptext (sLit "field of a record")

funAppCtxt :: LHsExpr Name -> LHsExpr Name -> Int -> SDoc
funAppCtxt fun arg arg_no
  = hang (hsep [ ptext (sLit "In the"), speakNth arg_no, ptext (sLit "argument of"),
                    quotes (ppr fun) <> text ", namely"])
       2 (quotes (ppr arg))

funResCtxt :: Bool  -- There is at least one argument
           -> HsExpr Name -> TcType -> TcType
           -> TidyEnv -> TcM (TidyEnv, MsgDoc)
-- When we have a mis-match in the return type of a function
-- try to give a helpful message about too many/few arguments
--
-- Used for naked variables too; but with has_args = False
funResCtxt has_args fun fun_res_ty env_ty tidy_env
  = do { fun_res' <- zonkTcType fun_res_ty
       ; env'     <- zonkTcType env_ty
       ; let (args_fun, res_fun) = tcSplitFunTys fun_res'
             (args_env, res_env) = tcSplitFunTys env'
             n_fun = length args_fun
             n_env = length args_env
             info  | n_fun == n_env = Outputable.empty
                   | n_fun > n_env
                   , not_fun res_env = ptext (sLit "Probable cause:") <+> quotes (ppr fun)
                                       <+> ptext (sLit "is applied to too few arguments")
                   | has_args
                   , not_fun res_fun = ptext (sLit "Possible cause:") <+> quotes (ppr fun)
                                       <+> ptext (sLit "is applied to too many arguments")
                   | otherwise       = Outputable.empty  -- Never suggest that a naked variable is
                                                         -- applied to too many args!
       ; return (tidy_env, info) }
  where
    not_fun ty   -- ty is definitely not an arrow type,
                 -- and cannot conceivably become one
      = case tcSplitTyConApp_maybe ty of
          Just (tc, _) -> isAlgTyCon tc
          Nothing      -> False

badFieldTypes :: [(FieldLabelString,TcType)] -> SDoc
badFieldTypes prs
  = hang (ptext (sLit "Record update for insufficiently polymorphic field")
                         <> plural prs <> colon)
       2 (vcat [ ppr f <+> dcolon <+> ppr ty | (f,ty) <- prs ])

badFieldsUpd
  :: [LHsRecField' (AmbiguousFieldOcc Id) (LHsExpr Name)] -- Field names that don't belong to a single datacon
  -> [ConLike] -- Data cons of the type which the first field name belongs to
  -> SDoc
badFieldsUpd rbinds data_cons
  = hang (ptext (sLit "No constructor has all these fields:"))
       2 (pprQuotedList conflictingFields)
          -- See Note [Finding the conflicting fields]
  where
    -- A (preferably small) set of fields such that no constructor contains
    -- all of them.  See Note [Finding the conflicting fields]
    conflictingFields = case nonMembers of
        -- nonMember belongs to a different type.
        (nonMember, _) : _ -> [aMember, nonMember]
        [] -> let
            -- All of rbinds belong to one type. In this case, repeatedly add
            -- a field to the set until no constructor contains the set.

            -- Each field, together with a list indicating which constructors
            -- have all the fields so far.
            growingSets :: [(FieldLabelString, [Bool])]
            growingSets = scanl1 combine membership
            combine (_, setMem) (field, fldMem)
              = (field, zipWith (&&) setMem fldMem)
            in
            -- Fields that don't change the membership status of the set
            -- are redundant and can be dropped.
            map (fst . head) $ groupBy ((==) `on` snd) growingSets

    aMember = ASSERT( not (null members) ) fst (head members)
    (members, nonMembers) = partition (or . snd) membership

    -- For each field, which constructors contain the field?
    membership :: [(FieldLabelString, [Bool])]
    membership = sortMembership $
        map (\fld -> (fld, map (Set.member fld) fieldLabelSets)) $
          map (occNameFS . rdrNameOcc . rdrNameAmbiguousFieldOcc . unLoc . hsRecFieldLbl . unLoc) rbinds

    fieldLabelSets :: [Set.Set FieldLabelString]
    fieldLabelSets = map (Set.fromList . map flLabel . conLikeFieldLabels) data_cons

    -- Sort in order of increasing number of True, so that a smaller
    -- conflicting set can be found.
    sortMembership =
      map snd .
      sortBy (compare `on` fst) .
      map (\ item@(_, membershipRow) -> (countTrue membershipRow, item))

    countTrue = length . filter id

{-
Note [Finding the conflicting fields]
~~~~~~~~~~~~~~~~~~~~~~~~~~~~~~~~~~~~~
Suppose we have
  data A = A {a0, a1 :: Int}
         | B {b0, b1 :: Int}
and we see a record update
  x { a0 = 3, a1 = 2, b0 = 4, b1 = 5 }
Then we'd like to find the smallest subset of fields that no
constructor has all of.  Here, say, {a0,b0}, or {a0,b1}, etc.
We don't really want to report that no constructor has all of
{a0,a1,b0,b1}, because when there are hundreds of fields it's
hard to see what was really wrong.

We may need more than two fields, though; eg
  data T = A { x,y :: Int, v::Int }
          | B { y,z :: Int, v::Int }
          | C { z,x :: Int, v::Int }
with update
   r { x=e1, y=e2, z=e3 }, we

Finding the smallest subset is hard, so the code here makes
a decent stab, no more.  See Trac #7989.
-}

naughtyRecordSel :: RdrName -> SDoc
naughtyRecordSel sel_id
  = ptext (sLit "Cannot use record selector") <+> quotes (ppr sel_id) <+>
    ptext (sLit "as a function due to escaped type variables") $$
    ptext (sLit "Probable fix: use pattern-matching syntax instead")

notSelector :: Name -> SDoc
notSelector field
  = hsep [quotes (ppr field), ptext (sLit "is not a record selector")]

mixedSelectors :: [Id] -> [Id] -> SDoc
mixedSelectors data_sels@(dc_rep_id:_) pat_syn_sels@(ps_rep_id:_)
  = ptext
      (sLit "Cannot use a mixture of pattern synonym and record selectors") $$
    ptext (sLit "Record selectors defined by")
      <+> quotes (ppr (tyConName rep_dc))
      <> text ":"
      <+> pprWithCommas ppr data_sels $$
    ptext (sLit "Pattern synonym selectors defined by")
      <+> quotes (ppr (patSynName rep_ps))
      <> text ":"
      <+> pprWithCommas ppr pat_syn_sels
  where
    RecSelPatSyn rep_ps = recordSelectorTyCon ps_rep_id
    RecSelData rep_dc = recordSelectorTyCon dc_rep_id
mixedSelectors _ _ = panic "TcExpr: mixedSelectors emptylists"


missingStrictFields :: ConLike -> [FieldLabelString] -> SDoc
missingStrictFields con fields
  = header <> rest
  where
    rest | null fields = Outputable.empty  -- Happens for non-record constructors
                                           -- with strict fields
         | otherwise   = colon <+> pprWithCommas ppr fields

    header = ptext (sLit "Constructor") <+> quotes (ppr con) <+>
             ptext (sLit "does not have the required strict field(s)")

missingFields :: ConLike -> [FieldLabelString] -> SDoc
missingFields con fields
  = ptext (sLit "Fields of") <+> quotes (ppr con) <+> ptext (sLit "not initialised:")
        <+> pprWithCommas ppr fields

-- callCtxt fun args = ptext (sLit "In the call") <+> parens (ppr (foldl mkHsApp fun args))

noPossibleParents :: [LHsRecUpdField Name] -> SDoc
noPossibleParents rbinds
  = hang (ptext (sLit "No type has all these fields:"))
       2 (pprQuotedList fields)
  where
    fields = map (hsRecFieldLbl . unLoc) rbinds

badOverloadedUpdate :: SDoc
badOverloadedUpdate = ptext (sLit "Record update is ambiguous, and requires a type signature")

fieldNotInType :: RecSelParent -> RdrName -> SDoc
fieldNotInType p rdr
  = unknownSubordinateErr (ptext (sLit "field of type") <+> quotes (ppr p)) rdr<|MERGE_RESOLUTION|>--- conflicted
+++ resolved
@@ -229,7 +229,7 @@
        ; tcWrapResult tm alpha res_ty }
   where
   -- Coerces a dictionary for `IsLabel "x" t` into `Proxy# x -> t`.
-  fromDict pred = HsWrap $ mkWpCast $ TcCoercion $ unwrapIP pred
+  fromDict pred = HsWrap $ mkWpCastR $ TcCoercion $ unwrapIP pred
 
 tcExpr (HsLam match) res_ty
   = do  { (co_fn, match') <- tcMatchLambda match res_ty
@@ -722,11 +722,7 @@
 
 -}
 
-<<<<<<< HEAD
-tcExpr (RecordUpd record_expr rbnds _ _ _ _) res_ty
-=======
 tcExpr (RecordUpd { rupd_expr = record_expr, rupd_flds = rbnds }) res_ty
->>>>>>> f40fe62d
   = ASSERT( notNull rbnds )
     do  { -- STEP -2: typecheck the record_expr, the record to bd updated
           (record_expr', record_tau) <- tcInferFun record_expr
@@ -867,15 +863,10 @@
 
         -- Phew!
         ; return $ mkHsWrapCo co_res $
-<<<<<<< HEAD
-          RecordUpd (mkLHsWrap fam_co (mkLHsWrapCo co_scrut record_expr'))
-                    rbinds' relevant_cons scrut_inst_tys result_inst_tys req_wrap }
-=======
-          RecordUpd { rupd_expr = mkLHsWrap scrut_co record_expr'
+          RecordUpd { rupd_expr = mkLHsWrap fam_co (mkLHsWrapCo co_scrut record_expr')
                     , rupd_flds = rbinds'
                     , rupd_cons = relevant_cons, rupd_in_tys = scrut_inst_tys
                     , rupd_out_tys = result_inst_tys, rupd_wrap = req_wrap } }
->>>>>>> f40fe62d
 
 tcExpr (HsRecFld f) res_ty
     = tcCheckRecSelId f res_ty
