--- conflicted
+++ resolved
@@ -3,14 +3,10 @@
     Couldn't match type ‘Depend a’ with ‘Depend a0’
     NB: ‘Depend’ is a type function, and may not be injective
     The type variable ‘a0’ is ambiguous
-    Expected type: [Depend a] -> Bool
-      Actual type: [Depend a0] -> Bool
+    Expected type: t (Depend a) -> Bool
+      Actual type: t (Depend a0) -> Bool
     When checking that ‘isValid’ has the inferred type
-<<<<<<< HEAD
-      isValid :: forall a. Bug a => [Depend a] -> Bool
-=======
       isValid :: forall a (t :: * -> *).
                  (Foldable t, Bug a) =>
                  t (Depend a) -> Bool
->>>>>>> 8e66365b
     Probable cause: the inferred type is ambiguous