
MonadFailErrors.hs:16:5: error:
<<<<<<< HEAD
    Could not deduce (MonadFail m)
      arising from a do statement
      with the failable pattern ‘Just x’
    from the context: Monad m
      bound by the type signature for:
                 general :: Monad m => m a
      at MonadFailErrors.hs:14:1-25
    Possible fix:
      add (MonadFail m) to the context of
        the type signature for:
          general :: Monad m => m a
    In a stmt of a 'do' block: Just x <- undefined
    In the expression:
      do { Just x <- undefined;
           undefined }
    In an equation for ‘general’:
        general
          = do { Just x <- undefined;
                 undefined }

MonadFailErrors.hs:30:5: error:
    No instance for (MonadFail Identity)
      arising from a do statement
      with the failable pattern ‘Just x’
    In a stmt of a 'do' block: Just x <- undefined
    In the expression:
      do { Just x <- undefined;
           undefined }
    In an equation for ‘identity’:
        identity
          = do { Just x <- undefined;
                 undefined }

MonadFailErrors.hs:44:5: error:
    No instance for (MonadFail (ST s))
      arising from a do statement
      with the failable pattern ‘Just x’
    In a stmt of a 'do' block: Just x <- undefined
    In the expression:
      do { Just x <- undefined;
           undefined }
    In an equation for ‘st’:
        st
          = do { Just x <- undefined;
                 undefined }

MonadFailErrors.hs:51:5: error:
    No instance for (MonadFail ((->) r))
      arising from a do statement
      with the failable pattern ‘Just x’
    In a stmt of a 'do' block: Just x <- undefined
    In the expression:
      do { Just x <- undefined;
           undefined }
    In an equation for ‘reader’:
        reader
          = do { Just x <- undefined;
                 undefined }

MonadFailErrors.hs:59:5: error:
    No instance for (MonadFail Identity)
      arising from a do statement
      with the failable pattern ‘Newtype x’
    In a stmt of a 'do' block: Newtype x <- undefined
    In the expression:
      do { Newtype x <- undefined;
           undefined }
    In an equation for ‘newtypeMatch’:
        newtypeMatch
          = do { Newtype x <- undefined;
                 undefined }

MonadFailErrors.hs:67:5: error:
    No instance for (MonadFail Identity)
      arising from a do statement
      with the failable pattern ‘Data x’
    In a stmt of a 'do' block: Data x <- undefined
    In the expression:
      do { Data x <- undefined;
           undefined }
    In an equation for ‘singleConMatch’:
        singleConMatch
          = do { Data x <- undefined;
                 undefined }
=======
    • Could not deduce (MonadFail m)
        arising from a do statement
        with the failable pattern ‘Just x’
      from the context: Monad m
        bound by the type signature for:
                   general :: Monad m => m a
        at MonadFailErrors.hs:14:12-25
      Possible fix:
        add (MonadFail m) to the context of
          the type signature for:
            general :: Monad m => m a
    • In a stmt of a 'do' block: Just x <- undefined
      In the expression:
        do { Just x <- undefined;
             undefined }
      In an equation for ‘general’:
          general
            = do { Just x <- undefined;
                   undefined }

MonadFailErrors.hs:30:5: error:
    • No instance for (MonadFail Identity)
        arising from a do statement
        with the failable pattern ‘Just x’
    • In a stmt of a 'do' block: Just x <- undefined
      In the expression:
        do { Just x <- undefined;
             undefined }
      In an equation for ‘identity’:
          identity
            = do { Just x <- undefined;
                   undefined }

MonadFailErrors.hs:44:5: error:
    • No instance for (MonadFail (ST s))
        arising from a do statement
        with the failable pattern ‘Just x’
    • In a stmt of a 'do' block: Just x <- undefined
      In the expression:
        do { Just x <- undefined;
             undefined }
      In an equation for ‘st’:
          st
            = do { Just x <- undefined;
                   undefined }

MonadFailErrors.hs:51:5: error:
    • No instance for (MonadFail ((->) r))
        arising from a do statement
        with the failable pattern ‘Just x’
    • In a stmt of a 'do' block: Just x <- undefined
      In the expression:
        do { Just x <- undefined;
             undefined }
      In an equation for ‘reader’:
          reader
            = do { Just x <- undefined;
                   undefined }
>>>>>>> 5e04c384
<|MERGE_RESOLUTION|>--- conflicted
+++ resolved
@@ -1,98 +1,12 @@
 
 MonadFailErrors.hs:16:5: error:
-<<<<<<< HEAD
-    Could not deduce (MonadFail m)
-      arising from a do statement
-      with the failable pattern ‘Just x’
-    from the context: Monad m
-      bound by the type signature for:
-                 general :: Monad m => m a
-      at MonadFailErrors.hs:14:1-25
-    Possible fix:
-      add (MonadFail m) to the context of
-        the type signature for:
-          general :: Monad m => m a
-    In a stmt of a 'do' block: Just x <- undefined
-    In the expression:
-      do { Just x <- undefined;
-           undefined }
-    In an equation for ‘general’:
-        general
-          = do { Just x <- undefined;
-                 undefined }
-
-MonadFailErrors.hs:30:5: error:
-    No instance for (MonadFail Identity)
-      arising from a do statement
-      with the failable pattern ‘Just x’
-    In a stmt of a 'do' block: Just x <- undefined
-    In the expression:
-      do { Just x <- undefined;
-           undefined }
-    In an equation for ‘identity’:
-        identity
-          = do { Just x <- undefined;
-                 undefined }
-
-MonadFailErrors.hs:44:5: error:
-    No instance for (MonadFail (ST s))
-      arising from a do statement
-      with the failable pattern ‘Just x’
-    In a stmt of a 'do' block: Just x <- undefined
-    In the expression:
-      do { Just x <- undefined;
-           undefined }
-    In an equation for ‘st’:
-        st
-          = do { Just x <- undefined;
-                 undefined }
-
-MonadFailErrors.hs:51:5: error:
-    No instance for (MonadFail ((->) r))
-      arising from a do statement
-      with the failable pattern ‘Just x’
-    In a stmt of a 'do' block: Just x <- undefined
-    In the expression:
-      do { Just x <- undefined;
-           undefined }
-    In an equation for ‘reader’:
-        reader
-          = do { Just x <- undefined;
-                 undefined }
-
-MonadFailErrors.hs:59:5: error:
-    No instance for (MonadFail Identity)
-      arising from a do statement
-      with the failable pattern ‘Newtype x’
-    In a stmt of a 'do' block: Newtype x <- undefined
-    In the expression:
-      do { Newtype x <- undefined;
-           undefined }
-    In an equation for ‘newtypeMatch’:
-        newtypeMatch
-          = do { Newtype x <- undefined;
-                 undefined }
-
-MonadFailErrors.hs:67:5: error:
-    No instance for (MonadFail Identity)
-      arising from a do statement
-      with the failable pattern ‘Data x’
-    In a stmt of a 'do' block: Data x <- undefined
-    In the expression:
-      do { Data x <- undefined;
-           undefined }
-    In an equation for ‘singleConMatch’:
-        singleConMatch
-          = do { Data x <- undefined;
-                 undefined }
-=======
     • Could not deduce (MonadFail m)
         arising from a do statement
         with the failable pattern ‘Just x’
       from the context: Monad m
         bound by the type signature for:
                    general :: Monad m => m a
-        at MonadFailErrors.hs:14:12-25
+        at MonadFailErrors.hs:14:1-25
       Possible fix:
         add (MonadFail m) to the context of
           the type signature for:
@@ -143,5 +57,4 @@
       In an equation for ‘reader’:
           reader
             = do { Just x <- undefined;
-                   undefined }
->>>>>>> 5e04c384
+                   undefined }