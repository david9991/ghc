--- conflicted
+++ resolved
@@ -132,34 +132,19 @@
 typedef StgWord8*           StgByteArray;
 
 /*
-<<<<<<< HEAD
-   Types for the generated C functions
-   take no arguments
-   return a pointer to the next function to be called
-use: Ptr to Fun that returns a Ptr to Fun which returns Ptr to void
-
-Note: Neither StgFunPtr not StgFun is quite right (that is,
-StgFunPtr != StgFun*).  So, the functions we define all have type
-StgFun but we always have to cast them to StgFunPtr when we assign
-them to something.
-The only way round this would be to write a recursive type but
-C only allows that if you're defining a struct or union.
- */
-=======
   Types for generated C functions when compiling via C.
 
   The C functions take no arguments, and return a pointer to the next
   function to be called use: Ptr to Fun that returns a Ptr to Fun
   which returns Ptr to void
 
-  Note: Neither StgFunPtr not StgFun is quite right (that is, 
+  Note: Neither StgFunPtr not StgFun is quite right (that is,
   StgFunPtr != StgFun*).  So, the functions we define all have type
   StgFun but we always have to cast them to StgFunPtr when we assign
   them to something.
   The only way round this would be to write a recursive type but
   C only allows that if you're defining a struct or union.
 */
->>>>>>> 96ce0b02
 
 typedef void  *(*(*StgFunPtr)(void))(void);
 typedef StgFunPtr StgFun(void);
