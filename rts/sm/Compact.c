--- conflicted
+++ resolved
@@ -285,131 +285,83 @@
 static void
 thread_stack(StgPtr p, StgPtr stack_end)
 {
-    const StgRetInfoTable* info;
-    StgWord bitmap;
-<<<<<<< HEAD
-    nat size;
-
-=======
-    W_ size;
-    
->>>>>>> 96ce0b02
-    // highly similar to scavenge_stack, but we do pointer threading here.
-
-    while (p < stack_end) {
-
-	// *p must be the info pointer of an activation
-	// record.  All activation records have 'bitmap' style layout
-	// info.
-	//
-	info  = get_ret_itbl((StgClosure *)p);
-
-	switch (info->i.type) {
-<<<<<<< HEAD
-
-	    // Dynamic bitmap: the mask is stored on the stack
-	case RET_DYN:
-	{
-	    StgWord dyn;
-	    dyn = ((StgRetDyn *)p)->liveness;
-
-	    // traverse the bitmap first
-	    bitmap = RET_DYN_LIVENESS(dyn);
-	    p      = (P_)&((StgRetDyn *)p)->payload[0];
-	    size   = RET_DYN_BITMAP_SIZE;
-	    while (size > 0) {
-		if ((bitmap & 1) == 0) {
-		    thread((StgClosure **)p);
-		}
-		p++;
-		bitmap = bitmap >> 1;
-		size--;
-	    }
-
-	    // skip over the non-ptr words
-	    p += RET_DYN_NONPTRS(dyn) + RET_DYN_NONPTR_REGS_SIZE;
-
-	    // follow the ptr words
-	    for (size = RET_DYN_PTRS(dyn); size > 0; size--) {
-		thread((StgClosure **)p);
-		p++;
-	    }
-	    continue;
-	}
-
-	    // small bitmap (<= 32 entries, or 64 on a 64-bit machine)
-=======
-	    
-            // small bitmap (<= 32 entries, or 64 on a 64-bit machine)
->>>>>>> 96ce0b02
-        case CATCH_RETRY_FRAME:
-        case CATCH_STM_FRAME:
-        case ATOMICALLY_FRAME:
-	case UPDATE_FRAME:
-        case UNDERFLOW_FRAME:
-        case STOP_FRAME:
-        case CATCH_FRAME:
-	case RET_SMALL:
-	    bitmap = BITMAP_BITS(info->i.layout.bitmap);
-	    size   = BITMAP_SIZE(info->i.layout.bitmap);
-	    p++;
-	    // NOTE: the payload starts immediately after the info-ptr, we
-	    // don't have an StgHeader in the same sense as a heap closure.
-	    while (size > 0) {
-		if ((bitmap & 1) == 0) {
-		    thread((StgClosure **)p);
-		}
-		p++;
-		bitmap = bitmap >> 1;
-		size--;
-	    }
-	    continue;
-
-	case RET_BCO: {
-	    StgBCO *bco;
-	    nat size;
-
-	    p++;
-	    bco = (StgBCO *)*p;
-	    thread((StgClosure **)p);
-	    p++;
-	    size = BCO_BITMAP_SIZE(bco);
-	    thread_large_bitmap(p, BCO_BITMAP(bco), size);
-	    p += size;
-	    continue;
-	}
-
-	    // large bitmap (> 32 entries, or 64 on a 64-bit machine)
-	case RET_BIG:
-	    p++;
-	    size = GET_LARGE_BITMAP(&info->i)->size;
-	    thread_large_bitmap(p, GET_LARGE_BITMAP(&info->i), size);
-	    p += size;
-	    continue;
-
-	case RET_FUN:
-	{
-	    StgRetFun *ret_fun = (StgRetFun *)p;
-	    StgFunInfoTable *fun_info;
-<<<<<<< HEAD
-
-	    fun_info = FUN_INFO_PTR_TO_STRUCT(UNTAG_CLOSURE((StgClosure *)
-=======
-	    
-	    fun_info = FUN_INFO_PTR_TO_STRUCT((StgInfoTable *)UNTAG_CLOSURE((StgClosure *)
->>>>>>> 96ce0b02
-                           get_threaded_info((StgPtr)ret_fun->fun)));
-	         // *before* threading it!
-	    thread(&ret_fun->fun);
-	    p = thread_arg_block(fun_info, ret_fun->payload);
-	    continue;
-	}
-
-	default:
-	    barf("thread_stack: weird activation record found on stack: %d",
-		 (int)(info->i.type));
-	}
-    }
+  const StgRetInfoTable* info;
+  StgWord bitmap;
+  W_ size;
+
+  // highly similar to scavenge_stack, but we do pointer threading here.
+
+  while (p < stack_end) {
+
+    // *p must be the info pointer of an activation
+    // record.  All activation records have 'bitmap' style layout
+    // info.
+    //
+    info  = get_ret_itbl((StgClosure *)p);
+
+    switch (info->i.type) {
+
+      // small bitmap (<= 32 entries, or 64 on a 64-bit machine)
+      case CATCH_RETRY_FRAME:
+      case CATCH_STM_FRAME:
+      case ATOMICALLY_FRAME:
+      case UPDATE_FRAME:
+      case UNDERFLOW_FRAME:
+      case STOP_FRAME:
+      case CATCH_FRAME:
+      case RET_SMALL:
+        bitmap = BITMAP_BITS(info->i.layout.bitmap);
+        size   = BITMAP_SIZE(info->i.layout.bitmap);
+        p++;
+        // NOTE: the payload starts immediately after the info-ptr, we
+        // don't have an StgHeader in the same sense as a heap closure.
+        while (size > 0) {
+          if ((bitmap & 1) == 0) {
+            thread((StgClosure **)p);
+          }
+          p++;
+          bitmap = bitmap >> 1;
+          size--;
+        }
+        continue;
+
+      case RET_BCO:
+        StgBCO *bco;
+        nat size;
+
+        p++;
+        bco = (StgBCO *)*p;
+        thread((StgClosure **)p);
+        p++;
+        size = BCO_BITMAP_SIZE(bco);
+        thread_large_bitmap(p, BCO_BITMAP(bco), size);
+        p += size;
+        continue;
+
+        // large bitmap (> 32 entries, or 64 on a 64-bit machine)
+      case RET_BIG:
+        p++;
+        size = GET_LARGE_BITMAP(&info->i)->size;
+        thread_large_bitmap(p, GET_LARGE_BITMAP(&info->i), size);
+        p += size;
+        continue;
+
+      case RET_FUN:
+        StgRetFun *ret_fun = (StgRetFun *)p;
+        StgFunInfoTable *fun_info;
+
+        fun_info = FUN_INFO_PTR_TO_STRUCT((StgInfoTable *)UNTAG_CLOSURE((StgClosure *)
+                                                                        get_threaded_info((StgPtr)ret_fun->fun)));
+        // *before* threading it!
+        thread(&ret_fun->fun);
+        p = thread_arg_block(fun_info, ret_fun->payload);
+        continue;
+
+      default:
+        barf("thread_stack: weird activation record found on stack: %d",
+             (int)(info->i.type));
+    }
+  }
 }
 
 STATIC_INLINE StgPtr
